# -*- coding: utf-8

"""
.. module:: networks
    :synopsis: contains logic of the network

.. moduleauthor:: Francesco Witte <francesco.witte@hs-flensburg.de>
"""

import math

import pandas as pd
import ast
from tabulate import tabulate

import numpy as np
from numpy.linalg import inv
from numpy.linalg import norm

from tespy.components import components as cmp
from tespy import connections as con
from tespy.tools import helpers as hlp

import collections

import time
import os
from CoolProp.CoolProp import PropsSI as CPPSI

import logging


class network:
    r"""
    Class component is the base class of all TESPy components.

    Parameters
    ----------
    fluids : list
        A list of all fluids within the network container.

    m_unit : str
        Specify the unit for mass flow: 'kg / s', 't / h'.

    v_unit : str
        Specify the unit for volumetric flow: 'm3 / s', 'm3 / h', 'l / s',
        'l / h'.

    p_unit : str
        Specify the unit for pressure: 'Pa', 'psi', 'bar', 'MPa'.

    h_unit : str
        Specify the unit for mass flow: 'J / kg', 'kJ / kg', 'MJ / kg'.

    T_unit : str
        Specify the unit for mass flow: 'K', 'C', 'F'.

    p_range : list
        List with minimum and maximum values for pressure value range.

    h_range : list
        List with minimum and maximum values for enthalpy value range.

    T_range : list
        List with minimum and maximum values for temperature value range.

    Note
    ----
    Unit specification is optional: If not specified the SI unit (first
    element in above lists) will be applied!

    Range specification is optional, too. The value range is used to stabilise
    the newton algorith. For more information see the "getting started" section
    in the online-documentation.

    Printoptions can be specified with the
    :func:`tespy.networks.network.set_printoptions`-method, see example.

    Example
    -------
    Basic example for a setting up a tespy.networks.network object. Specifying
    the fluids is mandatory! Unit systems, fluid property range and printlevel
    are optional.

    Standard value for printoptions print_level is info. You can modify this
    with the :func:`tespy.networks.network.set_printoptions`-method by
    specifying a print_level, or specifying the printout manually.

    >>> from tespy import nwk
    >>> fluid_list = ['water', 'air', 'R134a']
    >>> mynetwork = nwk.network(fluids=fluid_list, p_unit='bar', T_unit='C')
    >>> mynetwork.set_attr(p_range=[1, 10])
    >>> type(mynetwork)
    <class 'tespy.networks.network'>
    >>> mynetwork.set_printoptions(print_level='none')
    >>> mynetwork.iterinfo
    False
    >>> mynetwork.set_printoptions(print_level='info')
    >>> mynetwork.iterinfo
    True
    >>> mynetwork.set_printoptions(print_level='none')
    >>> mynetwork.set_printoptions(iterinfo=True)
    >>> mynetwork.iterinfo
    True
    """

    def __init__(self, fluids, **kwargs):

        # initialisation of basic properties
        self.checked = False
        # in case of a design calculation after an offdesign calculation
        self.redesign = False
        # connection dataframe
        self.conns = pd.DataFrame(columns=['s', 's_id', 't', 't_id'])
        # list for busses
        self.busses = collections.OrderedDict()
        # default design_path value
        self.design_path = None

        # fluid list and constants
        if isinstance(fluids, list):
                self.fluids = sorted(fluids)
        else:
            msg = ('Please provide a list containing the network\'s fluids on '
                   'creation.')
            logging.error(msg)
            raise TypeError(msg)

        msg = 'Network fluids are: '
        for f in self.fluids:
            msg += f + ', '
            if 'INCOMP::' in f:
                # molar mass and gas constant not available for incompressibles
                hlp.molar_masses[f] = 1
                hlp.gas_constants[f] = 1

            elif 'TESPy::' not in f:
                # calculating molar masses/gas constants for network's fluids
                # tespy_fluid molar mass/gas constant are added on lut creation
                hlp.molar_masses[f] = CPPSI('M', f)
                hlp.gas_constants[f] = CPPSI('GAS_CONSTANT', f)

        msg = msg[:-2] + '.'
        logging.debug(msg)

        # initialise fluid property memorisation function for this network
        hlp.memorise.add_fluids(self.fluids)

        # available unit systems
        # mass flow
        self.m = {
            'kg / s': 1,
            't / h': 3.6
        }
        # pressure
        self.p = {
            'Pa': 1,
            'psi': 6.8948e3,
            'bar': 1e5,
            'MPa': 1e6
        }
        # enthalpy
        self.h = {
            'J / kg': 1,
            'kJ / kg': 1e3,
            'MJ / kg': 1e6
        }
        # temperature
        self.T = {
            'C': [273.15, 1],
            'F': [459.67, 5 / 9],
            'K': [0, 1]
        }
        # volumetric flow
        self.v = {
            'm3 / s': 1,
            'l / s': 1e-3,
            'm3 / h': 1 / 3600,
            'l / h': 1 / 3.6
        }
        # SI unit specification
        self.SI_units = {
              'm': 'kg / s',
              'p': 'Pa',
              'h': 'J / kg',
              'T': 'K',
              'v': 'm3 / s'
              }

        # processing printoptions
        self.print_level = 'info'
        self.set_printoptions()

        # standard unit set
        self.m_unit = self.SI_units['m']
        self.p_unit = self.SI_units['p']
        self.h_unit = self.SI_units['h']
        self.T_unit = self.SI_units['T']
        self.v_unit = self.SI_units['v']

        # generic value range
        self.m_range_SI = np.array([-1e12, 1e12])
        self.p_range_SI = np.array([2e2, 300e5])
        self.h_range_SI = np.array([1e3, 7e6])
        self.T_range_SI = np.array([273.16, 1773.15])

        # add attributes from kwargs
        for key in kwargs:
            if key in self.attr():
                self.__dict__.update({key: kwargs[key]})

        self.set_attr(**kwargs)

    def set_attr(self, **kwargs):
        r"""
        Sets, resets or unsets attributes of a network for provided keyword
        arguments.

        Parameters
        ----------
        m_unit : str
            Specify the unit for mass flow: 'kg / s', 't / h'.

        v_unit : str
            Specify the unit for volumetric flow: 'm3 / s', 'm3 / h', 'l / s',
            'l / h'.

        p_unit : str
            Specify the unit for pressure: 'Pa', 'psi', 'bar', 'MPa'.

        h_unit : str
            Specify the unit for enthalpy: 'J / kg', 'kJ / kg', 'MJ / kg'.

        T_unit : str
            Specify the unit for temperature: 'K', 'C', 'F'.

        m_range : list
            List with minimum and maximum values for mass flow value range.

        p_range : list
            List with minimum and maximum values for pressure value range.

        h_range : list
            List with minimum and maximum values for enthalpy value range.

        T_range : list
            List with minimum and maximum values for temperature value range.

        Note
        ----
        Use the :func:`tespy.networks.network.set_printoptions` method for
        adjusting iterinfo printouts.
        """
        # add attributes from kwargs
        for key in kwargs:
            if key in self.attr():
                self.__dict__.update({key: kwargs[key]})

        # unit sets
        if self.m_unit not in self.m.keys():
            msg = ('Allowed units for mass flow are: ' + str(self.m.keys()))
            self.m_unit = self.SI_units['m']
            logging.error(msg)
            raise ValueError(msg)

        if self.p_unit not in self.p.keys():
            msg = ('Allowed units for pressure are: ' + str(self.p.keys()))
            self.p_unit = self.SI_units['p']
            logging.error(msg)
            raise ValueError(msg)

        if self.h_unit not in self.h.keys():
            msg = ('Allowed units for enthalpy are: ' + str(self.h.keys()))
            self.h_unit = self.SI_units['h']
            logging.error(msg)
            raise ValueError(msg)

        if self.T_unit not in self.T.keys():
            msg = ('Allowed units for temperature are: ' + str(self.T.keys()))
            self.T_unit = self.SI_units['T']
            logging.error(msg)
            raise ValueError(msg)

        if self.v_unit not in self.v.keys():
            msg = ('Allowed units for volumetric flow are: ' +
                   str(self.v.keys()))
            self.v_unit = self.SI_units['v']
            logging.error(msg)
            raise ValueError(msg)

        msg = ('Unit specifications: '
               'mass flow: ' + self.m_unit + ', ' +
               'pressure: ' + self.p_unit + ', ' +
               'enthalpy: ' + self.h_unit + ', ' +
               'temperature: ' + self.T_unit + ', ' +
               'volumetric flow: ' + self.v_unit + '.')
        logging.debug(msg)

        # value ranges
        if 'm_range' in kwargs.keys():
            if not isinstance(kwargs['m_range'], list):
                msg = ('Specify the value range as list: [m_min, m_max]')
                logging.error(msg)
                raise TypeError(msg)
            else:
                self.m_range_SI = (np.array(kwargs['m_range']) *
                                   self.m[self.m_unit])
        else:
            self.m_range = self.m_range_SI / self.m[self.m_unit]

        msg = ('Setting pressure range, min: ' + str(self.m_range_SI[0]) +
               ' ' + self.SI_units['m'] + ', max: ' + str(self.m_range_SI[1]) +
               ' ' + self.SI_units['m'] + '.')
        logging.debug(msg)

        if 'p_range' in kwargs.keys():
            if not isinstance(kwargs['p_range'], list):
                msg = ('Specify the value range as list: [p_min, p_max]')
                logging.error(msg)
                raise TypeError(msg)
            else:
                self.p_range_SI = (np.array(kwargs['p_range']) *
                                   self.p[self.p_unit])
        else:
            self.p_range = self.p_range_SI / self.p[self.p_unit]

        msg = ('Setting pressure range, min: ' + str(self.p_range_SI[0]) +
               ' ' + self.SI_units['p'] + ', max: ' + str(self.p_range_SI[1]) +
               ' ' + self.SI_units['p'] + '.')
        logging.debug(msg)

        if 'h_range' in kwargs.keys():
            if not isinstance(kwargs['h_range'], list):
                msg = ('Specify the value range as list: [h_min, h_max]')
                logging.error(msg)
                raise TypeError(msg)
            else:
                self.h_range_SI = (np.array(kwargs['h_range']) *
                                   self.h[self.h_unit])
        else:
            self.h_range = self.h_range_SI / self.h[self.h_unit]

        msg = ('Setting enthalpy range, min: ' + str(self.h_range_SI[0]) +
               ' ' + self.SI_units['h'] + ', max: ' + str(self.h_range_SI[1]) +
               ' ' + self.SI_units['h'] + '.')
        logging.debug(msg)

        if 'T_range' in kwargs.keys():
            if not isinstance(kwargs['T_range'], list):
                msg = ('Specify the value range as list: [T_min, T_max]')
                logging.error(msg)
                raise TypeError(msg)
            else:
                self.T_range_SI = ((np.array(kwargs['T_range']) +
                                    self.T[self.T_unit][0]) *
                                   self.T[self.T_unit][1])
        else:
            self.T_range = (self.T_range_SI / self.T[self.T_unit][1] -
                            self.T[self.T_unit][0])

        msg = ('Setting temperature range, min: ' + str(self.T_range_SI[0]) +
               ' ' + self.SI_units['T'] + ', max: ' + str(self.T_range_SI[1]) +
               ' ' + self.SI_units['T'] + '.')
        logging.debug(msg)

        for f in self.fluids:
            if 'TESPy::' in f:
                hlp.memorise.vrange[f][0] = self.p_range_SI[0]
                hlp.memorise.vrange[f][1] = self.p_range_SI[1]
                hlp.memorise.vrange[f][2] = self.T_range_SI[0]
                hlp.memorise.vrange[f][3] = self.T_range_SI[1]

    def get_attr(self, key):
        r"""
        Get the value of a networks attribute.

        Parameters
        ----------
        key : str
            The attribute you want to retrieve.

        Returns
        -------
        out :
            Specified attribute.
        """
        if key in self.__dict__:
            return self.__dict__[key]
        else:
            msg = 'Network has no attribute \"' + str(key) + '\".'
            logging.error(msg)
            raise KeyError(msg)

    def attr(self):
        return ['m_unit', 'p_unit', 'h_unit', 'T_unit', 'v_unit',
                'p_range', 'h_range', 'T_range']

    def set_printoptions(self, **kwargs):
        r"""
        Specification of printouts for tespy.networks.network object.

        Parameters
        ----------
        print_level : str
            Select the print level:

            - 'info': all printouts.
            - 'none': no printouts

        iterinfo : boolean
            Printouts of iteration information in solving process.
        """
        self.print_level = kwargs.get('print_level', self.print_level)

        if self.print_level == 'info':
            self.iterinfo = True

        elif self.print_level == 'none':
            self.iterinfo = False
        else:
            msg = ('Available print leves are: \'info\' and \'none\'.')
            logging.error(msg)
            raise ValueError(msg)

        self.iterinfo = kwargs.get('iterinfo', self.iterinfo)

    def add_subsys(self, *args):
        r"""
        Adds one or more subsystem to the network.

        Parameters
        ----------
        c : tespy.components.subsystems.subsystem
            The subsystem to be added to the network, subsystem objects si
            :code:`network.add_subsys(s1, s2, s3, ...)`.
        """
        for subsys in args:
            for c in subsys.conns:
                self.add_conns(c)

    def add_nwks(self, *args):
        """
        adds connections from another network

        :param args: network objects si :code:`add_subsys(s1, s2, s3, ...)`
        :type args: tespy.networks.network
        :returns: no return value
        """
        for nw in args:
            for c in nw.conns.index:
                self.add_conns(c)

    def add_conns(self, *args):
        r"""
        Adds one or more connections to the network.

        Parameters
        ----------
        c : tespy.connections.connection
            The connection to be added to the network, connections objects ci
            :code:`add_conns(c1, c2, c3, ...)`.
        """
        for c in args:
            if not isinstance(c, con.connection):
                msg = ('Must provide tespy.connections.connection objects as '
                       'parameters.')
                logging.error(msg)
                raise TypeError(msg)

            self.conns.loc[c] = [c.s, c.s_id, c.t, c.t_id]
            msg = ('Added connection ' + c.s.label + ' (' + c.s_id + ') -> ' +
                   c.t.label + ' (' + c.t_id + ') to network.')
            logging.debug(msg)
            # set status "checked" to false, if conneciton is added to network.
            self.checked = False

    def del_conns(self, *args):
        """
        Removes one or more connections from the network.

        Parameters
        ----------
        c : tespy.connections.connection
            The connection to be removed from the network, connections objects
            ci :code:`del_conns(c1, c2, c3, ...)`.
        """
        for c in args:
            self.conns = self.conns.drop(c)
            msg = ('Deleted connection ' + c.s.label + ' (' + c.s_id +
                   ') -> ' + c.t.label + ' (' + c.t_id + ') from network.')
            logging.debug(msg)
        # set status "checked" to false, if conneciton is deleted from network.
        self.checked = False

    def check_conns(self):
        r"""
        Checks the networks connections for multiple usage of inlets or outlets
        of components.
        """
        dub = self.conns.loc[
                self.conns.duplicated(['s', 's_id']) == True].index
        for c in dub:
            msg = ('The source ' + str(c.s.label) + ' (' + str(c.s_id) +
                   ') is attached to more than one connection. Please check '
                   'your network.')
            logging.error(msg)
            raise hlp.TESPyNetworkError(msg)

        dub = self.conns.loc[
                self.conns.duplicated(['t', 't_id']) == True].index
        for c in dub:
            msg = ('The target ' + str(c.t.label) + ' (' + str(c.t_id) +
                   ') is attached to more than one connection. Please check '
                   'your network.')
            logging.error(msg)
            raise hlp.TESPyNetworkError(msg)

    def add_busses(self, *args):
        r"""
        Adds one or more busses to the network.

        Parameters
        ----------
        b : tespy.connections.bus
            The bus to be added to the network, bus objects bi
            :code:`add_busses(b1, b2, b3, ...)`.
        """
        for b in args:
            if self.check_busses(b):
                self.busses[b.label] = b
                msg = 'Added bus ' + b.label + ' to network.'
                logging.debug(msg)

    def del_busses(self, *args):
        r"""
        Removes one or more busses from the network.

        Parameters
        ----------
        b : tespy.connections.bus
            The bus to be removed from the network, bus objects bi
            :code:`add_busses(b1, b2, b3, ...)`.
        """
        for b in args:
            if b in self.busses.values():
                del self.busses[b.label]
                msg = 'Deleted bus ' + b.label + ' from network.'
                logging.debug(msg)

    def check_busses(self, b):
        r"""
        Checks the busses to be added for type, duplicates and identical
        labels.

        Parameters
        ----------
        b : tespy.connections.bus
            The bus to be checked.
        """
        if isinstance(b, con.bus):
            if len(self.busses) > 0:
                if b in self.busses.values():
                    msg = ('Network contains the bus ' + b.label + ' (' +
                           str(b) + ') already.')
                    logging.error(msg)
                    raise hlp.TESPyNetworkError(msg)
                elif b.label in self.busses.keys():
                    msg = ('Network already has a bus with the name ' +
                           b.label + '.')
                    logging.error(msg)
                    raise hlp.TESPyNetworkError(msg)
                else:
                    return True
            else:
                return True
        else:
            msg = 'Only objects of type bus are allowed in *args.'
            logging.error(msg)
            raise TypeError(msg)

    def check_network(self):
        r"""
        Checks if all components are connected properly within the network.
        """
        self.check_conns()
        # get unique components in connections dataframe
        comps = pd.unique(self.conns[['s', 't']].values.ravel())
        # build the dataframe for components
        self.init_components(comps)
        # count number of incoming and outgoing connections and compare to
        # expected values
        for comp in self.comps.index:
            num_o = (self.conns[['s', 't']] == comp).sum().s
            num_i = (self.conns[['s', 't']] == comp).sum().t
            if num_o != comp.num_o:
                msg = (comp.label + ' is missing ' + str(comp.num_o - num_o) +
                       ' outgoing connections. Make sure all outlets are '
                       ' connected and all connections have been added to the '
                       'network.')
                logging.error(msg)
                # raise an error in case network check is unsuccesful
                raise hlp.TESPyNetworkError(msg)
            elif num_i != comp.num_i:
                msg = (comp.label + ' is missing ' + str(comp.num_i - num_i) +
                       ' incoming connections. Make sure all inlets are '
                       ' connected and all connections have been added to the '
                       'network.')
                logging.error(msg)
                # raise an error in case network check is unsuccesful
                raise hlp.TESPyNetworkError(msg)

        # network checked
        self.checked = True
        msg = 'Networkcheck successful.'
        logging.info(msg)

    def init_components(self, comps):
        r"""
        Sets up a dataframe for the network's components and checks, if all
        components have unique labels.

        Note
        ----
        The dataframe for the components is derived from the network's
        connections. Thus it does not hold any additional information, the
        dataframe is used to simplify the code, only.
        """
        self.comps = pd.DataFrame(index=comps, columns=['i', 'o'])

        labels = []
        for comp in self.comps.index:
            # get for incoming and outgoing connections of a component
            s = self.conns[self.conns.s == comp]
            s = s.s_id.sort_values().index
            t = self.conns[self.conns.t == comp]
            t = t.t_id.sort_values().index
            self.comps.loc[comp] = [t, s]
            # save the incoming and outgoing as well as the number of
            # connections as component attribute
            comp.inl = t.tolist()
            comp.outl = s.tolist()
            comp.num_i = len(comp.inlets())
            comp.num_o = len(comp.outlets())
            labels += [comp.label]

        # check for duplicates in the component labels
        if len(labels) != len(list(set(labels))):
            duplicates = [item for item, count in
                          collections.Counter(labels).items() if count > 1]
            msg = ('All Components must have unique labels, duplicates are: '
                   + str(duplicates) + '.')
            logging.error(msg)
            raise hlp.TESPyNetworkError(msg)

    def initialise(self):
        r"""
        Initilialises the network depending on calclation mode.

        Design

            - Generic fluid composition and fluid property initialisation.
            - Starting values from initialisation path if provided.

        Offdesign

            - Check offdesign path specification.
            - Set component and connection design point properties.
            - Switch from design/offdesign parameter specification.
        """
        if len(self.conns) == 0:
            msg = ('No connections have been added to the network, please '
                   'make sure to add your connections with the '
                   '.add_conns() method.')
            logging.error(msg)
            raise hlp.TESPyNetworkError(msg)

        if len(self.fluids) == 0:
            msg = ('Network has no fluids, please specify a list with fluids '
                   'on network creation.')
            logging.error(msg)
            raise hlp.TESPyNetworkError(msg)

        if self.mode == 'offdesign':
            self.redesign = True
            if self.design_path is None:
                # must provide design_path
                msg = ('Please provide \'design_path\' for every offdesign '
                       'calculation.')
                logging.error(msg)
                raise hlp.TESPyNetworkError(msg)
            else:
                # load design case
                if self.new_design is True:
                    self.init_offdesign_params()

                self.init_offdesign()
        else:
            # load design case
            self.init_design()

        # generic fluid initialisation
        self.init_fluids()
        # generic fluid property initialisation
        self.init_properties()

        # starting values from init path
        if self.init_path is not None:
            self.init_csv()

        msg = 'Network initialised.'
        logging.info(msg)

    def init_design(self):
        r"""
        Initialise a design calculation. Offdesign parameters are unset, design
        parameters are set. If local_offdesign is True for connections or
        components, the design point information are read from the .csv-files
        in the respective design_path. In this case, the design values are
        unset, the offdesign values set.
        """
        # connections
        for c in self.conns.index:
            # read design point information of connections with
            # local_offdesign activated from their respective design path
            if c.local_offdesign is True:
                if c.design_path is None:
                    msg = ('The parameter local_offdesign is True for the '
                           'connection ' + c.s.label + '(' + c.s_id + ') -> ' +
                           c.t.label + '(' + c.t_id + '), an individual '
                           'design_path must be specified in this case!')
                    logging.error(msg)
                    raise hlp.TESPyNetworkError(msg)

                # unset design parameters
                for var in c.design:
                    c.get_attr(var).set_attr(val_set=False)
                # set offdesign parameters
                for var in c.offdesign:
                    c.get_attr(var).set_attr(val_set=True)

                # read design point information
                path = hlp.modify_path_os(c.design_path + '/conn.csv')
                msg = ('Reading individual design point information for '
                       'connection ' + c.s.label + '(' + c.s_id + ') -> ' +
                       c.t.label + '(' + c.t_id + ') from path ' +
                       path + '.')
                logging.debug(msg)
                df = pd.read_csv(path, index_col=0, delimiter=';', decimal='.')

                # write data to connections
                self.init_conn_design_params(c, df)

            else:
                # unset all design values
                c.m.design = np.nan
                c.p.design = np.nan
                c.h.design = np.nan
                c.fluid.design = collections.OrderedDict()

                c.new_design = True

                # switch connections to design mode
                if self.redesign is True:
                    for var in c.design:
                        c.get_attr(var).set_attr(val_set=True)

                    for var in c.offdesign:
                        c.get_attr(var).set_attr(val_set=False)

        # unset design values for busses
        for b in self.busses.values():
            for cp in b.comps.index:
                b.comps.loc[cp].P_ref = np.nan

        series = pd.Series()
        for cp in self.comps.index:
            # read design point information of components with
            # local_offdesign activated from their respective design path
            if cp.local_offdesign is True:
                if cp.design_path is not None:
                    # get type of component (class name)
                    c = cp.__class__.__name__
                    # read design point information
                    path = hlp.modify_path_os(cp.design_path + '/comps/' + c +
                                              '.csv')
                    df = pd.read_csv(path, sep=';', decimal='.',
                                     converters={
                                             'busses': ast.literal_eval,
                                             'bus_P_ref': ast.literal_eval
                                             })
                    df.set_index('label', inplace=True)
                    # write data
                    self.init_comp_design_params(cp, df.loc[cp.label])

                # unset design parameters
                for var in cp.design:
                    cp.get_attr(var).set_attr(is_set=False)

                # set offdesign parameters
                switched = False
                msg = 'Set component attributes '

                for var in cp.offdesign:
                    # set variables provided in .offdesign attribute
                    dc = cp.get_attr(var)
                    dc.set_attr(is_set=True)

                    # take nominal values from design point
                    if isinstance(dc, hlp.dc_cp):
                        cp.get_attr(var).val = cp.get_attr(var).design
                        switched = True
                        msg += var + ', '

                if switched:
                    msg = (msg[:-2] + ' to design value at component ' +
                           cp.label + '.')
                    logging.debug(msg)

                cp.new_design = False

            else:
                # switch connections to design mode
                if self.redesign is True:
                    for var in cp.design:
                        cp.get_attr(var).set_attr(is_set=True)

                    for var in cp.offdesign:
                        cp.get_attr(var).set_attr(is_set=False)

                cp.set_parameters(self.mode, series)

            # component initialisation
            cp.comp_init(self)

    def init_offdesign_params(self):
        r"""
        Read design point information from specified :code:`design_path`. If
        a :code:`design_path` has been specified individually for components
        or connections, the data will be read from the specified individual
        path instead.

        Note
        ----
        The methods
        :func:`tespy.networks.network.init_comp_design_params` (components) and
        the :func:`tespy.networks.network.init_conn_design_params`
        (connections) handle the parameter specification.
        """
        # components without any parameters
        not_required = ['source', 'sink', 'node', 'merge', 'splitter',
                        'separator', 'drum', 'subsys_interface']
        # fetch all components, reindex with label
        cp_sort = self.comps.copy()
        # get class name
        cp_sort['cp'] = cp_sort.apply(network.get_class_base, axis=1)
        cp_sort['label'] = cp_sort.apply(network.get_props, axis=1,
                                         args=('label',))
        cp_sort['comp'] = cp_sort.index
        cp_sort.set_index('label', inplace=True)

        # iter through unique types of components (class names)
        for c in cp_sort.cp.unique():
            if c not in not_required:
                path = hlp.modify_path_os(self.design_path +
                                          '/comps/' + c + '.csv')
                msg = ('Reading design point information for components of '
                       'type ' + c + ' from path ' + path + '.')
                logging.debug(msg)

                # read data
                df = pd.read_csv(path, sep=';', decimal='.',
                                 converters={'busses': ast.literal_eval,
                                             'bus_P_ref': ast.literal_eval})
                df.set_index('label', inplace=True)
                # iter through all components of this type and set data
                for c_label in df.index:
                    comp = cp_sort.loc[c_label].comp
                    # read data of components with individual design_path
                    if comp.design_path is not None:
                        path_c = hlp.modify_path_os(comp.design_path +
                                                    '/comps/' + c + '.csv')
                        df_c = pd.read_csv(path_c, sep=';', decimal='.',
                                           converters={
                                                 'busses': ast.literal_eval,
                                                 'bus_P_ref': ast.literal_eval
                                                 })
                        df_c.set_index('label', inplace=True)
                        data = df_c.loc[comp.label]

                    else:
                        data = df.loc[comp.label]

                    # write data to components
                    self.init_comp_design_params(comp, data)

        msg = 'Read design point information for components.'
        logging.debug(msg)

        # read connection design point information
        path = hlp.modify_path_os(self.design_path + '/conn.csv')
        df = pd.read_csv(path, index_col=0, delimiter=';', decimal='.')
        msg = ('Reading design point information for connections from path ' +
               path + '.')
        logging.debug(msg)

        # iter through connections
        for c in self.conns.index:

            # read data of connections with individual design_path
            if c.design_path is not None:
                path_c = hlp.modify_path_os(c.design_path + '/conn.csv')
                msg = ('Reading individual design point information for '
                       'connection ' + c.s.label + '(' + c.s_id + ') -> ' +
                       c.t.label + '(' + c.t_id + ') from path ' +
                       path_c + '.')
                logging.debug(msg)
                df_c = pd.read_csv(path_c, index_col=0,
                                   delimiter=';', decimal='.')

                # write data
                self.init_conn_design_params(c, df_c)

            else:
                # write data
                self.init_conn_design_params(c, df)

        msg = 'Read design point information for connections.'
        logging.debug(msg)

    def init_comp_design_params(self, component, data):
        r"""
        Write design point information to components.

        Parameters
        ----------
        component : tespy.components.components.component
            Write design point information to this component.

        data : pandas.core.series.Series or pandas.core.frame.DataFrame
            Design point information.
        """
        # write component design data
        component.set_parameters(self.mode, data)
        # write design values to busses
        i = 0
        for b in data.busses:
            bus = self.busses[b].comps
            bus.loc[component].P_ref = data.bus_P_ref[i]
            i += 1

    def init_conn_design_params(self, c, df):
        r"""
        Write design point information to connections.

        Parameters
        ----------
        c : tespy.connections.connection
            Write design point information to this connection.

        df : pandas.core.frame.DataFrame
            Dataframe containing design point information.
        """
        # match connection (source, source_id, target, target_id) on
        # connection objects of design file
        conn = (df.loc[df['s'].isin([c.s.label]) & df['t'].isin([c.t.label]) &
                       df['s_id'].isin([c.s_id]) & df['t_id'].isin([c.t_id])])

        if len(conn.index) > 0:
            # read connection information
            conn_id = conn.index[0]
            c.m.design = df.loc[conn_id].m * self.m[df.loc[conn_id].m_unit]
            c.p.design = df.loc[conn_id].p * self.p[df.loc[conn_id].p_unit]
            c.h.design = df.loc[conn_id].h * self.h[df.loc[conn_id].h_unit]
            c.v.design = df.loc[conn_id].v * self.v[df.loc[conn_id].v_unit]
            c.x.design = df.loc[conn_id].x
            c.T.design = ((df.loc[conn_id]['T'] +
                           self.T[df.loc[conn_id].T_unit][0]) *
                          self.T[df.loc[conn_id].T_unit][1])
            c.Td_bp.design = (df.loc[conn_id].Td_bp *
                              self.T[df.loc[conn_id].T_unit][1])
            for fluid in self.fluids:
                c.fluid.design[fluid] = df.loc[conn_id][fluid]
        else:
            # no matches in the connections of the network and the design files
            msg = ('Could not find connection ' + c.s.label + '(' + c.s_id +
                   ') -> ' + c.t.label + '(' + c.t_id + ') in design case. '
                   'Please, make sure no connections have been modified '
                   'or components have been relabeled for your offdesign '
                   'calculation.')
            logging.error(msg)
            raise hlp.TESPyNetworkError(msg)

    def init_offdesign(self):
        r"""
        Switch components and connections from design to offdesign mode.

        Note
        ----
        **components**

        All parameters stated in the component's attribute :code:`cp.design`
        will be unset and all parameters stated in the component's attribute
        :code:`cp.offdesign` will be set instead.

        Additionally, all component parameters specified as variables are
        unset and the values from design point are set.

        **connections**

        All parameters given in the connection's attribute :code:`c.design`
        will be unset and all parameters stated in the connections's attribute
        :code:`cp.offdesign` will be set instead. This does also affect
        referenced values!
        """
        for cp in self.comps.index:
            if cp.local_design is False:
                # unset variables provided in .design attribute
                for var in cp.design:
                    cp.get_attr(var).set_attr(is_set=False)

                switched = False
                msg = 'Set component attributes '

                for var in cp.offdesign:
                    # set variables provided in .offdesign attribute
                    dc = cp.get_attr(var)
                    dc.set_attr(is_set=True)

                    # take nominal values from design point
                    if isinstance(dc, hlp.dc_cp):
                        cp.get_attr(var).val = cp.get_attr(var).design
                        switched = True
                        msg += var + ', '

                if switched:
                    msg = (msg[:-2] + ' to design value at component ' +
                           cp.label + '.')
                    logging.debug(msg)

            # start component initialisation
            cp.comp_init(self)
            cp.new_design = False

        msg = 'Switched components from design to offdesign.'
        logging.debug(msg)

        for c in self.conns.index:
            if c.local_design is False:
                # switch connections to offdesign mode
                for var in c.design:
                    c.get_attr(var).set_attr(val_set=False)
                    c.get_attr(var).set_attr(ref_set=False)

                for var in c.offdesign:
                    c.get_attr(var).set_attr(val_set=True)
                    c.get_attr(var).val_SI = c.get_attr(var).design

                c.new_design = False

        msg = 'Switched connections from design to offdesign.'
        logging.debug(msg)

    def init_fluids(self):
        r"""
        Initialises the fluid vector on every connection of the network.

        - Create fluid vector for every component as dict,
          index: nw.fluids,
          values: 0 if not set by user.
        - Create fluid_set vector with same logic,
          index: nw.fluids,
          values: False if not set by user.
        - If there are any combustion chambers in the network, calculate fluid
          vector starting from there.
        - Propagate fluid vector in direction of sources and targets.
        """
        # iterate over connectons, create ordered dicts
        for c in self.conns.index:
            tmp = c.fluid.val.copy()
            tmp0 = c.fluid.val0.copy()
            tmp_set = c.fluid.val_set.copy()
            c.fluid.val = collections.OrderedDict()
            c.fluid.val0 = collections.OrderedDict()
            c.fluid.val_set = collections.OrderedDict()

            # if the number if fluids is one
            if len(self.fluids) == 1:
                c.fluid.val[self.fluids[0]] = 1
                c.fluid.val0[self.fluids[0]] = 1

                if self.fluids[0] in tmp_set.keys():
                    c.fluid.val_set[self.fluids[0]] = tmp_set[self.fluids[0]]
                else:
                    c.fluid.val_set[self.fluids[0]] = False

                # jump to next connection
                continue

            for fluid in self.fluids:

                if fluid in tmp.keys() and fluid in tmp_set.keys():
                    # if fluid in keys and is_set
                    c.fluid.val[fluid] = tmp[fluid]
                    c.fluid.val0[fluid] = tmp[fluid]
                    c.fluid.val_set[fluid] = tmp_set[fluid]

                # if there is a starting value
                elif fluid in tmp0.keys():
                    if fluid in tmp_set.keys():
                        if not tmp_set[fluid]:
                            c.fluid.val[fluid] = tmp0[fluid]
                            c.fluid.val0[fluid] = tmp0[fluid]
                            c.fluid.val_set[fluid] = False
                    else:
                        c.fluid.val[fluid] = tmp0[fluid]
                        c.fluid.val0[fluid] = tmp0[fluid]
                        c.fluid.val_set[fluid] = False

                # if fluid not in keys
                else:
                    c.fluid.val[fluid] = 0
                    c.fluid.val0[fluid] = 0
                    c.fluid.val_set[fluid] = False

        # stop fluid propagation for single fluid networks and
        # for offdesign cases, as good starting values are available
        if self.mode == 'offdesign' or len(self.fluids) == 1:
            msg = 'Fluid initialisation done.'
            logging.debug(msg)
            return

        # fluid propagation from set values
        for c in self.conns.index:
            if any(c.fluid.val_set.values()):
                self.init_target(c, c.t)
                self.init_source(c, c.s)

        # fluid propagation for combustion chambers
        for cp in self.comps.index:
            if isinstance(cp, cmp.combustion_chamber):
                cp.initialise_fluids(self)
                for c in self.comps.loc[cp].o:
                    self.init_target(c, c.t)
            elif isinstance(cp, cmp.water_electrolyzer):
                cp.initialise_fluids(self)
                for c in self.comps.loc[cp].o:
                    self.init_target(c, c.t)

        # fluid propagation from set values
        for c in self.conns.index:
            if any(c.fluid.val_set.values()):
                self.init_target(c, c.t)
                self.init_source(c, c.s)

        # fluid propagation starting from all connections
        for c in self.conns.index:
            c.s.initialise_fluids(self)
            c.t.initialise_fluids(self)

        msg = 'Fluid initialisation done.'
        logging.debug(msg)

    def init_target(self, c, start):
        r"""
        Propagates the fluids towards connection's target with recursive
        function calls. If the target is a sink, a merge or a combustion
        chamber, the propagation stops.

        Parameters
        ----------
        c : tespy.connections.connection
            Connection to initialise.

        start : tespy.connections.connection
            This connection is the fluid propagation starting point.
            The starting connection is saved to prevent infinite looping.
        """
        if (len(c.t.inlets()) == 1 and len(c.t.outlets()) == 1 or
                isinstance(c.t, cmp.heat_exchanger) or
                isinstance(c.t, cmp.subsys_interface)):

            outc = pd.DataFrame()
            outc['s'] = self.conns.s == c.t
            outc['s_id'] = self.conns.s_id == c.t_id.replace('in', 'out')
            conn, cid = outc['s'] == True, outc['s_id'] == True
            outc = outc.index[conn & cid][0]

            for fluid, x in c.fluid.val.items():
                if not outc.fluid.val_set[fluid]:
                    outc.fluid.val[fluid] = x

            self.init_target(outc, start)

        if isinstance(c.t, cmp.splitter):
            for outconn in self.comps.loc[c.t].o:
                for fluid, x in c.fluid.val.items():
                    if not outconn.fluid.val_set[fluid]:
                        outconn.fluid.val[fluid] = x

                self.init_target(outconn, start)

        if isinstance(c.t, cmp.water_electrolyzer):
            if c == self.comps.loc[c.t].i[0]:
                outconn = self.comps.loc[c.t].o[0]

                for fluid, x in c.fluid.val.items():
                    if not outconn.fluid.val_set[fluid]:
                        outconn.fluid.val[fluid] = x

        if isinstance(c.t, cmp.cogeneration_unit):
            for outconn in self.comps.loc[c.t].o[:2]:
                for fluid, x in c.fluid.val.items():
                    if not outconn.fluid.val_set[fluid]:
                        outconn.fluid.val[fluid] = x

                self.init_target(outconn, start)

        if isinstance(c.t, cmp.drum) and c.t != start:
            start = c.t
            for outconn in self.comps.loc[c.t].o:
                for fluid, x in c.fluid.val.items():
                    if not outconn.fluid.val_set[fluid]:
                        outconn.fluid.val[fluid] = x

                self.init_target(outconn, start)

    def init_source(self, c, start):
        r"""
        Propagates the fluids towards connection's source with recursive
        function calls. If the source is a source or a combustion chamber,
        the propagation stops.

        Parameters
        ----------
        c : tespy.connections.connection
            Connection to initialise.

        start : tespy.connections.connection
            This connection is the fluid propagation starting point.
            The starting connection is saved to prevent infinite looping.
        """
        if (len(c.s.inlets()) == 1 and len(c.s.outlets()) == 1 or
                isinstance(c.s, cmp.heat_exchanger) or
                isinstance(c.s, cmp.subsys_interface)):

            inc = pd.DataFrame()
            inc['t'] = self.conns.t == c.s
            inc['t_id'] = self.conns.t_id == c.s_id.replace('out', 'in')
            conn, cid = inc['t'] == True, inc['t_id'] == True
            inc = inc.index[conn & cid][0]

            for fluid, x in c.fluid.val.items():
                if not inc.fluid.val_set[fluid]:
                    inc.fluid.val[fluid] = x

            self.init_source(inc, start)

        if isinstance(c.s, cmp.splitter):
            for inconn in self.comps.loc[c.s].i:
                for fluid, x in c.fluid.val.items():
                    if not inconn.fluid.val_set[fluid]:
                        inconn.fluid.val[fluid] = x

                self.init_source(inconn, start)

        if isinstance(c.s, cmp.merge):
            for inconn in self.comps.loc[c.s].i:
                for fluid, x in c.fluid.val.items():
                    if not inconn.fluid.val_set[fluid]:
                        inconn.fluid.val[fluid] = x

                self.init_source(inconn, start)

        if isinstance(c.s, cmp.cogeneration_unit):
            for inconn in self.comps.loc[c.s].i[:2]:
                for fluid, x in c.fluid.val.items():
                    if not inconn.fluid.val_set[fluid]:
                        inconn.fluid.val[fluid] = x

                self.init_source(inconn, start)

        if isinstance(c.s, cmp.drum) and c.s != start:
            start = c.s
            for inconn in self.comps.loc[c.s].i:
                for fluid, x in c.fluid.val.items():
                    if not inconn.fluid.val_set[fluid]:
                        inconn.fluid.val[fluid] = x

                self.init_source(inconn, start)

    def init_properties(self):
        r"""
        Initialises the fluid properties on every connection of the network.

        - Sets standard values for :code:`m0, p0, h0` if not user specified
        - Sets :code:`var = var0` if var_set is False.
        - Initialises reference objects.
        - Sets initial values for enthalpy at given vapour mass fraction or
          temperature.
        """
        # fluid properties
        for c in self.conns.index:
            c.init_csv = False
            for key in ['m', 'p', 'h', 'T', 'x', 'v', 'Td_bp']:
                if c.get_attr(key).unit_set is False and key != 'x':
                    if key == 'Td_bp':
                        c.get_attr(key).unit = self.get_attr('T_unit')
                    else:
                        c.get_attr(key).unit = self.get_attr(key + '_unit')
                if (key not in ['T', 'x', 'v', 'Td_bp'] and
                        c.get_attr(key).val_set is False):
                    self.init_val0(c, key)
                    c.get_attr(key).val_SI = (
                            c.get_attr(key).val0 * self.get_attr(key)[
                                    c.get_attr(key).unit])
                elif key not in c.offdesign:
                    if (key not in ['T', 'x', 'v', 'Td_bp'] and
                            c.get_attr(key).val_set is True):
                        c.get_attr(key).val_SI = (
                                c.get_attr(key).val * self.get_attr(key)[
                                        c.get_attr(key).unit])
                    elif (key == 'T' and c.T.val_set is True):
                        c.T.val_SI = ((c.T.val + self.T[c.T.unit][0]) *
                                      self.T[c.T.unit][1])
                    elif key == 'Td_bp' and c.Td_bp.val_set is True:
                        c.Td_bp.val_SI = c.Td_bp.val * self.T[c.T.unit][1]
                    elif key == 'x' and c.x.val_set is True:
                        c.x.val_SI = c.x.val
                    elif key == 'v' and c.v.val_set is True:
                        c.v.val_SI = c.v.val * self.v[c.v.unit]

        msg = ('Retrieved generic starting values and specified SI-values of '
               'connection parameters.')
        logging.debug(msg)

        # improved starting values for referenced connections,
        # specified vapour content values, temperature values as well as
        # subccooling/overheating and state specification
        for c in self.conns.index:
            # starting values for fluid properties with referenced objects
            for key in ['m', 'p', 'h', 'T']:
                if (c.get_attr(key).ref_set and
                        c.get_attr(key).val_set is False):
                    c.get_attr(key).val_SI = (
                            c.get_attr(key).ref.obj.get_attr(key).val_SI *
                            c.get_attr(key).ref.f + c.get_attr(key).ref.d)

            # starting values for specified vapour content or temperature
            if c.x.val_set and not c.h.val_set:
                c.h.val_SI = hlp.h_mix_pQ(c.to_flow(), c.x.val_SI)

            if c.T.val_set and not c.h.val_set:
                try:
                    c.h.val_SI = hlp.h_mix_pT(c.to_flow(), c.T.val_SI)
                except ValueError:
                    pass

            # starting values for specified subcooling/overheating
            # and state specification
            if ((c.Td_bp.val_set is True or c.state.val_set is True) and
                    c.h.val_set is False):
                if ((c.Td_bp.val_SI > 0 and c.Td_bp.val_set is True) or
                        (c.state.val == 'g' and c.state.val_set is True)):
                    h = hlp.h_mix_pQ(c.to_flow(), 1)
                    if c.h.val_SI < h:
                        c.h.val_SI = h * 1.001
                elif ((c.Td_bp.val_SI < 0 and c.Td_bp.val_set is True) or
                      (c.state.val == 'l' and c.state.val_set is True)):
                    h = hlp.h_mix_pQ(c.to_flow(), 0)
                    if c.h.val_SI > h:
                        c.h.val_SI = h * 0.999

        msg = 'Generic fluid property specification complete.'
        logging.debug(msg)

    def init_val0(self, c, key):
        r"""
        Set starting values for fluid properties. The components classes
        provide generic starting values for its inlets and outlets.

        Parameters
        ----------
        c : tespy.connections.connection
            Connection to initialise.
        """
        if math.isnan(c.get_attr(key).val0):
            # starting value for mass flow is 1 kg/s
            if key == 'm':
                c.get_attr(key).val0 = 1

            # generic starting values for pressure and enthalpy
            else:
                # retrieve starting values from component information
                val_s = c.s.initialise_source(c, key)
                val_t = c.t.initialise_target(c, key)

                if val_s == 0 and val_t == 0:
                    if key == 'p':
                        c.get_attr(key).val0 = 1e5
                    elif key == 'h':
                        c.get_attr(key).val0 = 1e6

                elif val_s == 0:
                    c.get_attr(key).val0 = val_t
                elif val_t == 0:
                    c.get_attr(key).val0 = val_s
                else:
                    c.get_attr(key).val0 = (val_s + val_t) / 2

                # change value according to specified unit system
                c.get_attr(key).val0 = (
                        c.get_attr(key).val0 / self.get_attr(key)[
                                self.get_attr(key + '_unit')])

    def init_csv(self):
        r"""
        Init file reader for starting value generation of calculation.

        Note
        ----
        This method loads fluid property and fluid components starting values
        using the :code:`init_file` as input file.
        """
        # match connection (source, source_id, target, target_id) on
        # connection objects of design file

        path = hlp.modify_path_os(self.init_path + '/conn.csv')

        df = pd.read_csv(path, index_col=0, delimiter=';', decimal='.')
        for c in self.conns.index:
            conn = (df.loc[df['s'].isin([c.s.label]) &
                           df['t'].isin([c.t.label]) &
                           df['s_id'].isin([c.s_id]) &
                           df['t_id'].isin([c.t_id])])
            if len(conn.index) > 0:
                conn_id = conn.index[0]
                # overwrite SI-values with values from init_file,
                # except user specified values
                if c.m.val_set is False:
                    c.m.val_SI = (df.loc[conn_id].m *
                                  self.m[df.loc[conn_id].m_unit])
                if c.p.val_set is False:
                    c.p.val_SI = (df.loc[conn_id].p *
                                  self.p[df.loc[conn_id].p_unit])
                if c.h.val_set is False:
                    c.h.val_SI = (df.loc[conn_id].h *
                                  self.h[df.loc[conn_id].h_unit])
                for fluid in self.fluids:
                    if c.fluid.val_set[fluid] is False:
                        c.fluid.val[fluid] = df.loc[conn_id][fluid]

                # overwrite starting values
                c.m.val0 = c.m.val_SI / self.m[c.m.unit]
                c.p.val0 = c.p.val_SI / self.p[c.p.unit]
                c.h.val0 = c.h.val_SI / self.h[c.h.unit]
                c.fluid.val0 = c.fluid.val.copy()
                c.init_csv = True
            else:
                msg = ('Could not find connection ' + c.s.label + ' (' +
                       c.s_id + ') -> ' + c.t.label + ' (' + c.t_id +
                       ') in .csv-file.')
                logging.debug(msg)

        msg = 'Specified starting values from init_path.'
        logging.debug(msg)

    def solve(self, mode, init_path=None, design_path=None,
              max_iter=50, init_only=False):
        r"""
        Solves the network. Tasks:

        - Check network consistency.
        - Initialise calculation and preprocessing.
        - Perform actual calculation.
        - Postprocessing.

        Parameters
        ----------
        mode : str
            Choose from 'design' and 'offdesign'.

        init_path : str
            Path to the folder, where your network was saved to, e. g.
            saving to :code:`nw.save('myplant/tests')` would require loading
            from :code:`init_path='myplant/tests'`.

        design_path : str
            Path to the folder, where your network's design case was saved to,
            e. g. saving to :code:`nw.save('myplant/tests')` would require
            loading from :code:`design_path='myplant/tests'`.

        max_iter : int
            Maximum number of iterations before calculation stops, default: 50.

        init_only : boolean
            Perform initialisation only? default: :code:`False`.

        Note
        ----
        For more information on the solution process have a look at the online
        documentation at tespy.readthedocs.io in the section "using TESPy".
        """
        if self.design_path == design_path and design_path is not None:
            for c in self.conns.index:
                if c.new_design is True:
                    self.new_design = True
                    break

            for cp in self.comps.index:
                if cp.new_design is True:
                    self.new_design = True
                    break

            self.new_design = False
        else:
            self.new_design = True

        self.init_path = init_path
        self.design_path = design_path
        self.max_iter = max_iter

        if mode != 'offdesign' and mode != 'design':
            msg = 'Mode must be \'design\' or \'offdesign\'.'
            logging.error(msg)
            raise ValueError(msg)
        else:
            self.mode = mode

        msg = ('Solver properties: '
               'mode=' + self.mode +
               ', init_path=' + str(self.init_path) +
               ', design_path=' + str(self.design_path) +
               ', max_iter=' + str(max_iter) +
               ', init_only=' + str(init_only))
        logging.debug(msg)

        if not self.checked:
            self.check_network()

        msg = ('Network properties: '
               'number of components=' + str(len(self.comps.index)) +
               ', number of connections=' + str(len(self.conns.index)) +
               ', number of busses=' + str(len(self.busses)))
        logging.debug(msg)

        self.initialise()

        if init_only:
            return

        self.res = np.array([])

        msg = 'Starting solver.'
        logging.info(msg)

        self.iter = 0
        # number of variables per connection
        self.num_conn_vars = len(self.fluids) + 3

        # check for network determination
        self.solve_determination()

        self.solve_loop()

        if not self.progress:
            msg = ('The solver does not seem to make any progress, aborting '
                   'calculation. Residual value is '
                   '{:.2e}'.format(norm(self.vec_res)) + '. This frequently '
                   'happens, if the solver pushes the fluid properties out of '
                   'their feasible range.')
            logging.warning(msg)

        if self.lin_dep:
            msg = ('Singularity in jacobian matrix, calculation aborted! Make '
                   'sure your network does not have any linear dependencies '
                   'in the parametrisation. Other reasons might be\n'
                   '-> given Temperature with given pressure in two phase '
                   'region, try setting enthalpy instead or '
                   'provide accurate starting value for pressure.\n'
                   '-> given logarithmic temperature differences '
                   'or kA-values for heat exchangers, \n'
                   '-> support better starting values.\n'
                   '-> bad starting value for fuel mass flow of '
                   'combustion chamber, provide small (near to zero, '
                   'but not zero) starting value.')
            logging.error(msg)
            return

        self.post_processing()
        hlp.memorise.del_memory(self.fluids)

        if not self.progress:
            return

        msg = 'Calculation complete.'
        logging.info(msg)

    def solve_loop(self):
        r"""
        Loop of the newton algorithm
        """
        self.start_time = time.time()
        self.progress = True

        if self.iterinfo:
            self.print_iterinfo('start')

        for self.iter in range(self.max_iter):

            self.solve_control()
            self.res = np.append(self.res, norm(self.vec_res))

            if self.iterinfo:
                self.print_iterinfo('solving')

            if ((self.iter > 1 and self.res[-1] < hlp.err ** (1 / 2)) or
                    self.lin_dep):
                break

            if self.iter > 20:
<<<<<<< HEAD
                if (all(self.res[(self.iter - 3):] >= self.res[-2] * 0.999) and self.res[-1] >= self.res[-2] * 0.999):
=======
                if (all(self.res[(self.iter - 3):] >= self.res[-2] * 0.95) and
                        self.res[-1] >= self.res[-2] * 0.95):
>>>>>>> 936fb6fb
                    self.progress = False
                    break

        self.end_time = time.time()

        self.print_iterinfo('end')

        if self.iter == self.max_iter - 1:
            msg = ('Reached maximum iteration count (' + str(self.max_iter) +
                   '), calculation stopped. Residual value is '
                   '{:.2e}'.format(norm(self.vec_res)))
            logging.warning(msg)

    def solve_determination(self):
        r"""
        Checks, if the number of supplied parameters is sufficient for network
        determination.
        """
        vec_res = []
        self.num_comp_vars = 0
        for cp in self.comps.index:
            self.num_comp_vars += cp.num_vars
            vec_res += cp.equations()

        n = len(vec_res)
        msg = 'Number of component equations: ' + str(n)
        logging.debug(msg)

        # number of equations from components
        self.num_comp_eq = n

        n = 0
        for c in self.conns.index:
            n += [c.m.val_set, c.p.val_set, c.h.val_set, c.T.val_set,
                  c.x.val_set, c.v.val_set, c.Td_bp.val_set].count(True)
            n += [c.m.ref_set, c.p.ref_set, c.h.ref_set,
                  c.T.ref_set].count(True)
            n += list(c.fluid.val_set.values()).count(True)
            n += [c.fluid.balance].count(True)

        msg = 'Number of connection equations: ' + str(n)
        logging.debug(msg)

        # number of equations from connections
        self.num_conn_eq = n

        n = 0
        for b in self.busses.values():
            n += [b.P.val_set].count(True)

        msg = 'Number of bus equations: ' + str(n)
        logging.debug(msg)

        # number of equations from busses
        self.num_bus_eq = n

        self.num_vars = (self.num_conn_vars * len(self.conns.index) +
                         self.num_comp_vars)

        self.vec_res = np.zeros([self.num_vars])
        self.vec_res[0:self.num_comp_eq] = vec_res

        msg = 'Total number of variables: ' + str(self.num_vars)
        logging.debug(msg)

        msg = 'Number of component variables: ' + str(self.num_comp_vars)
        logging.debug(msg)

        msg = ('Number of connection variables: ' +
               str(self.num_conn_vars * len(self.conns.index)))
        logging.debug(msg)

        n = self.num_comp_eq + self.num_conn_eq + self.num_bus_eq
        if n > self.num_vars:
            msg = ('You have provided too many parameters: ' +
                   str(self.num_vars) + ' required, ' + str(n) +
                   ' supplied. Aborting calculation!')
            logging.error(msg)
            raise hlp.TESPyNetworkError(msg)
        elif n < self.num_vars:
            msg = ('You have not provided enough parameters: '
                   + str(self.num_vars) + ' required, ' + str(n) +
                   ' supplied. Aborting calculation!')
            logging.error(msg)
            raise hlp.TESPyNetworkError(msg)

    def print_iterinfo(self, position):

        if position == 'start':
            if self.num_comp_vars == 0:
                # iterinfo printout without any custom variables
                msg = ('iter\t| residual | massflow | pressure | enthalpy | '
                       'fluid\n')
                msg += ('--------+----------+----------+----------+----------'
                        '+---------')

            else:
                # iterinfo printout with custom variables in network
                msg = ('iter\t| residual | massflow | pressure | enthalpy | '
                       'fluid    | custom\n')
                msg += ('--------+----------+----------+----------+----------'
                        '+----------+---------')

            print(msg)

        elif position == 'solving':
            vec = self.vec_z[0:-(self.num_comp_vars + 1)]
            msg = (str(self.iter + 1))
            if not self.lin_dep and not math.isnan(norm(self.vec_res)):
                msg += '\t| ' + '{:.2e}'.format(norm(self.vec_res))
                msg += ' | ' + '{:.2e}'.format(
                        norm(vec[0::self.num_conn_vars]))
                msg += ' | ' + '{:.2e}'.format(
                        norm(vec[1::self.num_conn_vars]))
                msg += ' | ' + '{:.2e}'.format(
                        norm(vec[2::self.num_conn_vars]))
                ls = []
                for f in range(len(self.fluids)):
                    ls += vec[3 + f::self.num_conn_vars].tolist()

                msg += ' | ' + '{:.2e}'.format(norm(ls))
                if self.num_comp_vars > 0:
                    msg += ' | ' + '{:.2e}'.format(norm(
                            self.vec_z[-self.num_comp_vars:]))

            else:
                if math.isnan(norm(self.vec_res)):
                    msg += '\t|      nan'.format(norm(self.vec_res))
                else:
                    msg += '\t| ' + '{:.2e}'.format(norm(self.vec_res))
                msg += ' |      nan'
                msg += ' |      nan'
                msg += ' |      nan'
                msg += ' |      nan'
                if self.num_comp_vars > 0:
                    msg += ' |      nan'

            print(msg)

        elif position == 'end':
            if self.iterinfo:
                if self.num_comp_vars == 0:
                    msg = ('--------+----------+----------+----------'
                           '+----------+---------')
                else:
                    msg = ('--------+----------+----------+----------'
                           '+----------+----------+---------')
                print(msg)

            msg = ('Total iterations: ' + str(self.iter + 1) + ', '
                   'Calculation time: ' +
                   str(round(self.end_time - self.start_time, 1)) + ' s, '
                   'Iterations per second: ' +
                   str(round((self.iter + 1) /
                             (self.end_time - self.start_time), 2)))
            logging.debug(msg)
            if self.iterinfo:
                print(msg)

        else:
            pass

    def matrix_inversion(self):

        self.lin_dep = True
        try:
            self.vec_z = inv(self.mat_deriv).dot(-self.vec_res)
            self.lin_dep = False
        except np.linalg.linalg.LinAlgError:
            self.vec_z = np.asarray(self.vec_res) * 0
            pass

    def solve_control(self):
        r"""
        Step of the newton algorithm

        - Calculate the residual value for each equation
        - Calculate the jacobian matrix
        - Calculate new values for variables
        - Restrict fluid properties to value ranges
        - Check component parameters for consistency
        """
        self.mat_deriv = np.zeros((self.num_vars, self.num_vars))

        self.solve_connections()
        self.solve_components()
        self.solve_busses()
        self.matrix_inversion()

        # check for linear dependency
        if self.lin_dep:
            return

        # add the increment
        i = 0
        for c in self.conns.index:
            # mass flow, pressure and enthalpy
            if not c.m.val_set:
                c.m.val_SI += self.vec_z[i * (self.num_conn_vars)]
            if not c.p.val_set:
                # this prevents negative pressures
                relax = max(1, -self.vec_z[i * (self.num_conn_vars) + 1] /
                            (0.5 * c.p.val_SI))
                c.p.val_SI += self.vec_z[i * (self.num_conn_vars) + 1] / relax
            if not c.h.val_set:
                c.h.val_SI += self.vec_z[i * (self.num_conn_vars) + 2]

            # fluid vector (only if number of fluids is greater than 1)
            if len(self.fluids) > 1:
                j = 0
                for fluid in self.fluids:
                    # add increment
                    if not c.fluid.val_set[fluid]:
                        c.fluid.val[fluid] += (
                                self.vec_z[i * (self.num_conn_vars) + 3 + j])

                    # keep mass fractions within [0, 1]
                    if c.fluid.val[fluid] < hlp.err:
                        c.fluid.val[fluid] = 0
                    if c.fluid.val[fluid] > 1 - hlp.err:
                        c.fluid.val[fluid] = 1

                    j += 1

            # check the fluid properties for physical ranges
            self.solve_check_props(c)
            i += 1

        # increment for the custom variables
        if self.num_comp_vars > 0:
            c_vars = 0
            for cp in self.comps.index:
                for var in cp.vars.keys():
                    pos = var.var_pos

                    # add increment
                    var.val += self.vec_z[self.num_conn_vars *
                                          len(self.conns) + c_vars + pos]

                    # keep value within specified value range
                    if var.val < var.min_val:
                        var.val = var.min_val
                    if var.val > var.max_val:
                        var.val = var.max_val

                c_vars += cp.num_vars

        # second property check for first three iterations without an init_file
        if self.iter < 3:
            for cp in self.comps.index:
                cp.convergence_check(self)

            for c in self.conns.index:
                self.solve_check_props(c)

    def property_range_message(self, c, prop):
        r"""
        Returns debugging message for fluid property range adjustments.

        Parameters
        ----------
        c : tespy.connections.connection
            Connection to check fluid properties.

        prop : str
            Fluid property.

        Returns
        -------
        msg : str
            Debugging message.
        """
        if prop == 'p':
            msg = 'Pressure '
        elif prop == 'h':
            msg = 'Enthalpy '
        elif prop == 'm':
            msg = 'Mass flow '
        else:
            msg = 'Unspecified '
        msg += ('out of fluid property range at connection ' +
                c.s.label + ' (' + c.s_id + ') -> ' + c.t.label + ' (' +
                c.t_id + ') adjusting value to ' +
                str(c.get_attr(prop).val_SI) + ' ' + self.SI_units[prop] + '.')
        return msg

    def solve_check_props(self, c):
        r"""
        Checks for invalid fluid properties of pressure, temperature and
        enthalpy in solution progress and adjusts values if necessary.

        Parameters
        ----------
        c : tespy.connections.connection
            Connection to check fluid properties.
        """
        fl = hlp.single_fluid(c.fluid.val)

        if isinstance(fl, str):
            # pressure
            if c.p.val_SI < hlp.memorise.vrange[fl][0] and not c.p.val_set:
                c.p.val_SI = hlp.memorise.vrange[fl][0] * 1.01
                logging.debug(self.property_range_message(c, 'p'))
            if c.p.val_SI > hlp.memorise.vrange[fl][1] and not c.p.val_set:
                c.p.val_SI = hlp.memorise.vrange[fl][1] * 0.99
                logging.debug(self.property_range_message(c, 'p'))

            # enthalpy
            f = 1.01
            try:
                hmin = hlp.h_pT(c.p.val_SI, hlp.memorise.vrange[fl][2] * f, fl)
            except ValueError:
                f = 1.1
                hmin = hlp.h_pT(c.p.val_SI, hlp.memorise.vrange[fl][2] * f, fl)

            hmax = hlp.h_pT(c.p.val_SI, hlp.memorise.vrange[fl][3] * 0.99, fl)
            if c.h.val_SI < hmin and not c.h.val_set:
                if hmin < 0:
                    c.h.val_SI = hmin / 1.05
                else:
                    c.h.val_SI = hmin * 1.05
                logging.debug(self.property_range_message(c, 'h'))
            if c.h.val_SI > hmax and not c.h.val_set:
                c.h.val_SI = hmax * 0.9
                logging.debug(self.property_range_message(c, 'h'))

            if ((c.Td_bp.val_set is True or c.state.val_set is True) and
                    c.h.val_set is False and self.iter < 3):
                if (c.Td_bp.val_SI > 0 or
                        (c.state.val == 'g' and c.state.val_set is True)):
                    h = hlp.h_mix_pQ(c.to_flow(), 1)
                    if c.h.val_SI < h:
                        c.h.val_SI = h * 1.02
                        logging.debug(self.property_range_message(c, 'h'))
                elif (c.Td_bp.val_SI < 0 or
                      (c.state.val == 'l' and c.state.val_set is True)):
                    h = hlp.h_mix_pQ(c.to_flow(), 0)
                    if c.h.val_SI > h:
                        c.h.val_SI = h * 0.98
                        logging.debug(self.property_range_message(c, 'h'))

        elif self.iter < 4 and c.init_csv is False:
            # pressure
            if c.p.val_SI <= self.p_range_SI[0] and not c.p.val_set:
                c.p.val_SI = self.p_range_SI[0]
                logging.debug(self.property_range_message(c, 'p'))
            if c.p.val_SI >= self.p_range_SI[1] and not c.p.val_set:
                c.p.val_SI = self.p_range_SI[1]
                logging.debug(self.property_range_message(c, 'p'))

            # enthalpy
            if c.h.val_SI < self.h_range_SI[0] and not c.h.val_set:
                c.h.val_SI = self.h_range_SI[0]
                logging.debug(self.property_range_message(c, 'h'))
            if c.h.val_SI > self.h_range_SI[1] and not c.h.val_set:
                c.h.val_SI = self.h_range_SI[1]
                logging.debug(self.property_range_message(c, 'h'))

            # temperature
            if c.T.val_set and not c.h.val_set:
                self.solve_check_temperature(c)

        # mass flow
        if c.m.val_SI <= self.m_range_SI[0] and not c.m.val_set:
            c.m.val_SI = self.m_range_SI[0]
            logging.debug(self.property_range_message(c, 'm'))
        if c.m.val_SI >= self.m_range_SI[1] and not c.m.val_set:
            c.m.val_SI = self.m_range_SI[1]
            logging.debug(self.property_range_message(c, 'm'))

    def solve_check_temperature(self, c):
        r"""
        Checks if temperature is within user specified limits and adjusts
        enthalpy values if necessary.

        Parameters
        ----------
        c : tespy.connections.connection
            Connection to check fluid properties.
        """

        hmin = hlp.h_mix_pT(c.to_flow(), self.T_range_SI[0])
        hmax = hlp.h_mix_pT(c.to_flow(), self.T_range_SI[1])

        if c.h.val_SI < hmin:
            if c.h.val_SI < 0:
                c.h.val_SI = hmin * 0.9
            else:
                c.h.val_SI = hmin * 1.1
            logging.debug(self.property_range_message(c, 'h'))

        if c.h.val_SI > hmax:
            c.h.val_SI = hmax * 0.95
            logging.debug(self.property_range_message(c, 'h'))

    def solve_components(self):
        r"""
        Calculates the equations and the partial derivatives of the network's
        components.

        - Iterate through components in network to get residuals and
          derivatives.
        - Place residual values in residual value vector of the network.
        - Place partial derivatives in jacobian matrix of the network.
        """
        # fetch component equation residuals and component partial derivatives
        if self.iter > 0:
            eq = self.comps.apply(network.solve_comp_eq, axis=1)
            vec_res = []
            vec_res += [it for ls in eq.tolist() for it in ls]

        deriv = self.comps.apply(network.solve_comp_deriv, axis=1)

        sum_eq = 0
        k = 0
        c_var = 0
        for cp in self.comps.index:

            if (not isinstance(cp, cmp.source) and
                    not isinstance(cp, cmp.sink)):

                i = 0
                num_eq = len(deriv.iloc[k][0])
                inlets = self.comps.loc[cp].i.tolist()
                outlets = self.comps.loc[cp].o.tolist()

                # place derivatives in jacobian matrix
                for c in inlets + outlets:
                    loc = self.conns.index.get_loc(c)
                    coll_s = loc * self.num_conn_vars
                    coll_e = (loc + 1) * self.num_conn_vars
                    self.mat_deriv[sum_eq:sum_eq + num_eq, coll_s:coll_e] = (
                            deriv.iloc[k][0][:, i])
                    i += 1

                # derivatives for custom variables
                for j in range(cp.num_vars):
                    coll = self.num_vars - self.num_comp_vars + c_var
                    self.mat_deriv[sum_eq:sum_eq + num_eq, coll] = (
                            deriv.iloc[k][0][:, i + j, :1].transpose()[0])
                    c_var += 1

                sum_eq += num_eq
            k += 1

        if self.iter > 0:
            self.vec_res[0:self.num_comp_eq] = vec_res

    def solve_comp_eq(cp):
        return cp.name.equations()

    def solve_comp_deriv(cp):
        return [cp.name.derivatives()]

    def solve_connections(self):
        r"""
        Calculates the residual values and the partial derivatives for the
        network's connections equations.

        - Iterate through connections in network to get residuals and
          derivatives.
        - Place residual values in residual value vector of the network.
        - Place partial derivatives in jacobian matrix of the network.
        """

        # TODO: place specified parameters for mass flow, pressure, enthalpy
        # once

        # fetch component equation residuals and component partial derivatives
        data = network.solve_conn(args=(self, [self.conns], ))

        row = self.num_comp_eq
        var = {0: 'm', 1: 'p', 2: 'h', 3: 'T', 4: 'x', 5: 'v', 6: 'Td_bp',
               7: 'm', 8: 'p', 9: 'h', 10: 'T'}
        vec_res = []

        # write data in residual vector and jacobian matrix
        vec_res += [it for ls in data[0].tolist()
                    for it in ls if it is not None]
        k = 0
        for c in self.conns.index:

            # variable counter
            i = 0
            loc = self.conns.index.get_loc(c)
            for it in data[1].iloc[k]:

                if it is not None:
                    # fluid properties
                    # start collumn index
                    coll_s = loc * self.num_conn_vars
                    # end collumn index
                    coll_e = (loc + 1) * self.num_conn_vars
                    self.mat_deriv[row:row + 1, coll_s:coll_e] = it[0, 0]

                    # referenced fluid properties
                    if it[0].shape[0] == 2:
                        c_ref = c.get_attr(var[i]).get_attr('ref')
                        loc_ref = self.conns.index.get_loc(c_ref.obj)
                        # start collumn index
                        coll_s = loc_ref * self.num_conn_vars
                        # end collumn index
                        coll_e = (loc_ref + 1) * self.num_conn_vars
                        self.mat_deriv[row:row + 1, coll_s:coll_e] = it[0, 1]

                    row += 1
                i += 1
            k += 1

        self.vec_res[self.num_comp_eq:row] = vec_res

        # fluid vector
        for c in self.conns.index:

            col = self.conns.index.get_loc(c) * (self.num_conn_vars)
            j = 0
            # specified fluid mass fraction
            for f in self.fluids:
                if c.fluid.val_set[f]:
                    self.mat_deriv[row, col + 3 + j] = 1
                    row += 1
                j += 1

            # specified fluid mass balance
            if c.fluid.balance:
                j = 0
                res = 1
                for f in self.fluids:
                    res -= c.fluid.val[f]
                    self.mat_deriv[row, col + 3 + j] = -1
                    j += 1

                self.vec_res[row] = res
                row += 1

    def solve_conn(args):
        nw, data = args

        return [data[0].apply(network.solve_conn_eq, axis=1, args=(nw,)),
                data[0].apply(network.solve_conn_deriv, axis=1, args=(nw,))]

    def solve_conn_eq(c, nw):
        return [nw.solve_prop_eq(c.name, 'm'),
                nw.solve_prop_eq(c.name, 'p'),
                nw.solve_prop_eq(c.name, 'h'),
                nw.solve_prop_eq(c.name, 'T'),
                nw.solve_prop_eq(c.name, 'x'),
                nw.solve_prop_eq(c.name, 'v'),
                nw.solve_prop_eq(c.name, 'Td_bp'),
                nw.solve_prop_ref_eq(c.name, 'm'),
                nw.solve_prop_ref_eq(c.name, 'p'),
                nw.solve_prop_ref_eq(c.name, 'h'),
                nw.solve_prop_ref_eq(c.name, 'T')]

    def solve_conn_deriv(c, nw):
        return [nw.solve_prop_deriv(c.name, 'm'),
                nw.solve_prop_deriv(c.name, 'p'),
                nw.solve_prop_deriv(c.name, 'h'),
                nw.solve_prop_deriv(c.name, 'T'),
                nw.solve_prop_deriv(c.name, 'x'),
                nw.solve_prop_deriv(c.name, 'v'),
                nw.solve_prop_deriv(c.name, 'Td_bp'),
                nw.solve_prop_ref_deriv(c.name, 'm'),
                nw.solve_prop_ref_deriv(c.name, 'p'),
                nw.solve_prop_ref_deriv(c.name, 'h'),
                nw.solve_prop_ref_deriv(c.name, 'T')]

    def solve_busses(self):
        r"""
        Calculates the equations and the partial derivatives for the network's
        busses.

        - Iterate through busses in network to get residuals and derivatives.
        - Place residual values in residual value vector of the network.
        - Place partial derivatives in jacobian matrix of the network.
        """
        row = self.num_comp_eq + self.num_conn_eq
        for b in self.busses.values():
            if b.P.val_set is True:
                P_res = 0
                for cp in b.comps.index:
                    i = self.comps.loc[cp].i.tolist()
                    o = self.comps.loc[cp].o.tolist()

                    bus = b.comps.loc[cp]

                    P_res += cp.bus_func(bus)
                    deriv = -cp.bus_deriv(bus)

                    j = 0
                    for c in i + o:
                        loc = self.conns.index.get_loc(c)
                        # start collumn index
                        coll_s = loc * self.num_conn_vars
                        # end collumn index
                        coll_e = (loc + 1) * self.num_conn_vars
                        self.mat_deriv[row, coll_s:coll_e] = deriv[:, j]
                        j += 1

                self.vec_res[row] = b.P.val - P_res

                row += 1

    def solve_prop_eq(self, c, var):
        r"""
        Calculate residuals for given mass flow, volumetric flow, pressure,
        enthalpy, temperature, volumetric flow or vapour mass fraction.

        Parameters
        ----------
        c : tespy.connections.connection
            Connection to calculate the residual value for.

        var : str
            Variable to calculate the residual value for.

        Returns
        -------
        val : float
            Residual value of the corresponding equation (see note).

        Note
        ----
        **mass flow, pressure and enthalpy**

        .. math::
            val = 0

        **temperatures**

        .. math::
            val = T_{j} - T \left( p_{j}, h_{j}, fluid_{j} \right)

        **volumetric flow**

        .. math::
            val = \dot{V}_{j} - v \left( p_{j}, h_{j} \right) \cdot \dot{m}_j

        **superheating or subcooling** *Works with pure fluids only!*

        .. math::
            val = T_{j} - td_{bp} - T_{bp}\left( p_{j}, fluid_{j} \right)

            \text{td: temperature difference, bp: boiling point}

        **vapour mass fraction** *Works with pure fluids only!*

        .. math::
            val = h_{j} - h \left( p_{j}, x_{j}, fluid_{j} \right)
        """
        if var in ['m', 'p', 'h']:
            if c.get_attr(var).val_set is True:
                return 0
            else:
                return None

        elif var == 'T':
            if c.T.val_set is True:
                flow = c.to_flow()
                return c.T.val_SI - hlp.T_mix_ph(flow, T0=c.T.val_SI)
            else:
                return None

        elif var == 'v':
            if c.v.val_set is True:
                flow = c.to_flow()
                return (c.v.val_SI - hlp.v_mix_ph(flow, T0=c.T.val_SI) *
                        c.m.val_SI)
            else:
                return None

        elif var == 'Td_bp':
            if c.Td_bp.val_set is True:
                flow = c.to_flow()
                return (hlp.T_mix_ph(flow, T0=c.T.val_SI) -
                        c.Td_bp.val_SI - hlp.T_bp_p(flow))
            else:
                return None

        else:
            if c.x.val_set is True:
                flow = c.to_flow()
                return c.h.val_SI - hlp.h_mix_pQ(flow, c.x.val_SI)
            else:
                return None

    def solve_prop_ref_eq(self, c, var):
        r"""
        Calculate residuals for referenced mass flow, pressure, enthalpy or
        temperature.

        Parameters
        ----------
        c : tespy.connections.connection
            Connection to calculate the residual value for.

        var : str
            Variable to calculate the residual value for.

        Returns
        -------
        val : float
            Residual value of the corresponding equation (see note).

        Note
        ----
        **mass flow, pressure and enthalpy**

        .. math::
            val = x_{j} - x_{j,ref} \cdot a + b

        **temperatures**

        .. math::
            val = T \left( p_{j}, h_{j}, fluid_{j} \right) -
            T \left( p_{j}, h_{j}, fluid_{j} \right) \cdot a + b
        """

        if var in ['m', 'p', 'h']:

            if c.get_attr(var).ref_set is True:
                c_ref = c.get_attr(var).ref
                return (c.get_attr(var).val_SI -
                        (c_ref.obj.get_attr(var).val_SI * c_ref.f + c_ref.d))

            else:
                return None

        else:

            if c.T.ref_set is True:
                flow = c.to_flow()
                flow_ref = c.T.ref.obj.to_flow()
                return (hlp.T_mix_ph(flow, T0=c.T.val_SI) -
                        (hlp.T_mix_ph(flow_ref, T0=c.T.ref.obj.T.val_SI) *
                         c.T.ref.f + c.T.ref.d))

            else:
                return None

    def solve_prop_deriv(self, c, var):
        r"""
        Calculate derivatives for given mass flow, pressure, enthalpy,
        temperature, volumetric flow or vapour mass fraction.

        Parameters
        ----------
        c : tespy.connections.connection
            Connection to calculate the residual value for.

        var : str
            Variable to calculate the residual value for.

        Returns
        -------
        deriv : ndarray
            Array of partial derivatives (see note).

        Note
        ----
        **mass flow, pressure and enthalpy**

        .. math::

            J\left(\frac{\partial f_{i}}{\partial m_{j}}\right) = 1\\
            \text{for equation i, connection j}\\
            \text{pressure and enthalpy analogously}

        **temperatures**

        .. math::

            J\left(\frac{\partial f_{i}}{\partial p_{j}}\right) =
            -\frac{\partial T_{j}}{\partial p_{j}}\\
            J(\left(\frac{\partial f_{i}}{\partial h_{j}}\right) =
            -\frac{\partial T_{j}}{\partial h_{j}}\\
            J\left(\frac{\partial f_{i}}{\partial fluid_{j,k}}\right) =
            - \frac{\partial T_{j}}{\partial fluid_{j,k}}

            \forall k \in \text{fluid components}\\
            \text{for equation i, connection j}

        **volumetric flow**

        .. math::

            J\left(\frac{\partial f_{i}}{\partial m_{j}}\right) =
            -v \left( p_{j}, h_{j} \right)\\
            J\left(\frac{\partial f_{i}}{\partial p_{j}}\right) =
            -\frac{\partial v_{j}}{\partial p_{j}} \cdot \dot{m}_j\\
            J(\left(\frac{\partial f_{i}}{\partial h_{j}}\right) =
            -\frac{\partial v_{j}}{\partial h_{j}} \cdot \dot{m}_j\\

            \forall k \in \text{fluid components}\\
            \text{for equation i, connection j}

        **superheating or subcooling** *Works with pure fluids only!*

        .. math::

            J\left(\frac{\partial f_{i}}{\partial p_{j}}\right) =
            \frac{\partial T \left( p_{j}, h_{j}, fluid_{j} \right)}
            {\partial p_{j}} -
            \frac{\partial T_{bp} \left( p_{j}, fluid_{j} \right)}
            {\partial p_{j}} \\
            J\left(\frac{\partial f_{i}}{\partial h_{j}}\right) =
            \frac{\partial T \left( p_{j}, h_{j}, fluid_{j} \right)}
            {\partial h_{j}}\\

            \text{for equation i, connection j}\\
            \text{td: temperature difference, bp: boiling point}

        **vapour mass fraction** *Works with pure fluids only!*

        .. math::

            J\left(\frac{\partial f_{i}}{\partial p_{j}}\right) =
            -\frac{\partial h \left( p_{j}, x_{j}, fluid_{j} \right)}
            {\partial p_{j}}\\
            J\left(\frac{\partial f_{i}}{\partial h_{j}}\right) = 1\\
            \text{for equation i, connection j, x: vapour mass fraction}
        """

        if var in ['m', 'p', 'h']:
            if c.get_attr(var).val_set is True:
                pos = {'m': 0, 'p': 1, 'h': 2}
                deriv = np.zeros((1, 1, self.num_conn_vars))
                deriv[0, 0, pos[var]] = 1
                return deriv
            else:
                return None

        elif var == 'T':
            if c.T.val_set is True:
                flow = c.to_flow()
                deriv = np.zeros((1, 1, self.num_conn_vars))
                # dT / dp
                deriv[0, 0, 1] = -hlp.dT_mix_dph(flow, T0=c.T.val_SI)
                # dT / dh
                deriv[0, 0, 2] = -hlp.dT_mix_pdh(flow, T0=c.T.val_SI)
                # dT / dFluid
                if len(self.fluids) != 1:
                    deriv[0, 0, 3:] = (
                            -hlp.dT_mix_ph_dfluid(flow, T0=c.T.val_SI)
                            )
                return deriv
            else:
                return None

        elif var == 'v':
            if c.v.val_set is True:
                flow = c.to_flow()
                deriv = np.zeros((1, 1, self.num_conn_vars))
                # dv / dm
                deriv[0, 0, 0] = -hlp.v_mix_ph(flow, T0=c.T.val_SI)
                # dv / dp
                deriv[0, 0, 1] = -(hlp.dv_mix_dph(flow, T0=c.T.val_SI) *
                                   c.m.val_SI)
                # dv / dh
                deriv[0, 0, 2] = -(hlp.dv_mix_pdh(flow, T0=c.T.val_SI) *
                                   c.m.val_SI)
                return deriv
            else:
                return None

        elif var == 'Td_bp':
            if c.Td_bp.val_set is True:
                flow = c.to_flow()
                deriv = np.zeros((1, 1, self.num_conn_vars))
                # dtd / dp
                deriv[0, 0, 1] = (hlp.dT_mix_dph(flow, T0=c.T.val_SI) -
                                  hlp.dT_bp_dp(flow))
                # dtd / dh
                deriv[0, 0, 2] = hlp.dT_mix_pdh(flow, T0=c.T.val_SI)
                return deriv
            else:
                return None

        else:
            if c.x.val_set is True:
                flow = c.to_flow()
                deriv = np.zeros((1, 1, self.num_conn_vars))
                # dx / dp
                deriv[0, 0, 1] = -hlp.dh_mix_dpQ(flow, c.x.val_SI)
                # dx / dh
                deriv[0, 0, 2] = 1
                return deriv
            else:
                return None

    def solve_prop_ref_deriv(self, c, var):
        r"""
        Calculate derivatives for referenced mass flow, pressure, enthalpy,
        or temperature.

        Parameters
        ----------
        c : tespy.connections.connection
            Connection to calculate the residual value for.

        var : str
            Variable to calculate the residual value for.

        Returns
        -------
        deriv : ndarray
            Array of partial derivatives (see note).

        Note
        ----
        **mass flow, pressure and enthalpy**

        .. math::
            J\left(\frac{\partial f_{i}}{\partial m_{j}}\right) = 1\\
            J\left(\frac{\partial f_{i}}{\partial m_{j,ref}}\right) = - a\\
            \text{for equation i, connection j}\\
            \text{pressure and enthalpy analogously}

        **temperatures**

        .. math::
            J\left(\frac{\partial f_{i}}{\partial p_{j}}\right) =
            \frac{dT_{j}}{dp_{j}}\\
            J\left(\frac{\partial f_{i}}{\partial h_{j}}\right) =
            \frac{dT_{j}}{dh_{j}}\\
            J\left(\frac{\partial f_{i}}{\partial fluid_{j,k}}\right) =
            \frac{dT_{j}}{dfluid_{j,k}}
            \; , \forall k \in \text{fluid components}\\
            J\left(\frac{\partial f_{i}}{\partial p_{j,ref}}\right) =
            \frac{dT_{j,ref}}{dp_{j,ref}} \cdot a \\
            J\left(\frac{\partial f_{i}}{\partial h_{j,ref}}\right) =
            \frac{dT_{j,ref}}{dh_{j,ref}} \cdot a \\
            J\left(\frac{\partial f_{i}}{\partial fluid_{j,k,ref}}\right) =
            \frac{dT_{j}}{dfluid_{j,k,ref}} \cdot a
            \; , \forall k \in \text{fluid components}\\
            \text{for equation i, connection j}
        """

        if var in ['m', 'p', 'h']:

            if c.get_attr(var).ref_set is True:
                pos = {'m': 0, 'p': 1, 'h': 2}
                deriv = np.zeros((1, 2, self.num_conn_vars))
                deriv[0, 0, pos[var]] = 1
                deriv[0, 1, pos[var]] = -c.get_attr(var).ref.f
                return deriv

            else:
                return None

        else:

            if c.T.ref_set is True:
                flow = c.to_flow()
                flow_ref = c.T.ref.obj.to_flow()
                deriv = np.zeros((1, 2, self.num_conn_vars))
                # dT / dp
                deriv[0, 0, 1] = hlp.dT_mix_dph(flow, T0=c.T.val_SI)
                deriv[0, 1, 1] = -(
                        hlp.dT_mix_dph(flow_ref, T0=c.T.ref.obj.T.val_SI) *
                        c.T.ref.f
                        )
                # dT / dh
                deriv[0, 0, 2] = hlp.dT_mix_pdh(flow, T0=c.T.val_SI)
                deriv[0, 1, 2] = -(
                        hlp.dT_mix_pdh(flow_ref, T0=c.T.ref.obj.T.val_SI) *
                        c.T.ref.f
                        )
                # dT / dFluid
                if len(self.fluids) != 1:
                    deriv[0, 0, 3:] = hlp.dT_mix_ph_dfluid(flow, T0=c.T.val_SI)
                    deriv[0, 1, 3:] = -(
                            hlp.dT_mix_ph_dfluid(flow_ref,
                                                 T0=c.T.ref.obj.T.val_SI)
                            )
                return deriv

            else:
                return None

    def post_processing(self):
        r"""
        Calculate bus, component parameters and connection parameters.
        """
        # components
        self.comps.apply(network.process_components, axis=1)

        # busses
        for b in self.busses.values():
            b.P.val = 0
            for cp in b.comps.index:
                # get components bus func value
                val = cp.bus_func(b.comps.loc[cp])
                # save as reference value
                if self.mode == 'design':
                    b.comps.loc[cp].P_ref = (cp.bus_func(b.comps.loc[cp]) /
                                             abs(b.comps.loc[cp].char.f_x(1)))
                b.P.val += val

        # connections
        for c in self.conns.index:
            c.T.val_SI = hlp.T_mix_ph(c.to_flow(), T0=c.T.val_SI)
            c.v.val_SI = hlp.v_mix_ph(c.to_flow(), T0=c.T.val_SI) * c.m.val_SI
            c.T.val = (c.T.val_SI / self.T[c.T.unit][1] - self.T[c.T.unit][0])
            c.m.val = c.m.val_SI / self.m[c.m.unit]
            c.p.val = c.p.val_SI / self.p[c.p.unit]
            c.h.val = c.h.val_SI / self.h[c.h.unit]
            c.v.val = c.v.val_SI / self.v[c.v.unit]
            fluid = hlp.single_fluid(c.fluid.val)
            if isinstance(fluid, str) and not c.x.val_set:
                c.x.val_SI = hlp.Q_ph(c.p.val_SI, c.h.val_SI, fluid)
                c.x.val = c.x.val_SI
            c.T.val0 = c.T.val
            c.m.val0 = c.m.val
            c.p.val0 = c.p.val
            c.h.val0 = c.h.val
            c.fluid.val0 = c.fluid.val.copy()

        msg = 'Postprocessing complete.'
        logging.info(msg)

    def process_components(cols):
        cols.name.calc_parameters()

# %% printing and plotting

    def print_results(self):
        r"""
        Prints the calculations results for components and connections to
        prompt.
        """
        cp_sort = self.comps.copy()
        # sort components by component type alphabetically
        cp_sort['cp'] = cp_sort.apply(network.get_class_base, axis=1)
        cp_sort['label'] = cp_sort.apply(network.get_props, axis=1,
                                         args=('label',))
        cp_sort.drop('i', axis=1, inplace=True)
        cp_sort.drop('o', axis=1, inplace=True)

        pd.options.mode.chained_assignment = None
        for c in cp_sort.cp.unique():
            df = cp_sort[cp_sort['cp'] == c]

            # gather printouts
            cols = []
            for col, val in df.index[0].attr().items():
                if isinstance(val, hlp.dc_cp):
                    if val.get_attr('printout'):
                        cols += [col]

            # any printouts?
            if len(cols) > 0:
                print('##### RESULTS (' + c + ') #####')
                for col in cols:
                    df[col] = df.apply(network.print_components, axis=1,
                                       args=(col,))

                df.set_index('label', inplace=True)
                df.drop('cp', axis=1, inplace=True)

                # printout with tabulate
                print(tabulate(df, headers='keys',
                               tablefmt='psql', floatfmt='.2e'))

        # connection properties
        df = pd.DataFrame(columns=['m / (' + self.m_unit + ')',
                                   'p / (' + self.p_unit + ')',
                                   'h / (' + self.h_unit + ')',
                                   'T / (' + self.T_unit + ')'])
        print('##### RESULTS (connections) #####')
        for c in self.conns.index:
            row = c.s.label + ':' + c.s_id + ' -> ' + c.t.label + ':' + c.t_id
            df.loc[row] = (
                    [c.m.val_SI / self.m[self.m_unit],
                     c.p.val_SI / self.p[self.p_unit],
                     c.h.val_SI / self.h[self.h_unit],
                     c.T.val_SI / self.T[self.T_unit][1] -
                     self.T[self.T_unit][0]]
                    )
        print(tabulate(df, headers='keys', tablefmt='psql', floatfmt='.3e'))

        for b in self.busses.values():
            print('##### RESULTS (' + b.label + ') #####')
            df = pd.DataFrame(columns=['component', 'value'])
            df['cp'] = b.comps.index
            df['ref'] = b.comps['P_ref'].values
            df['component'] = df['cp'].apply(lambda x: x.label)
            df['value'] = df['cp'].apply(lambda x: x.bus_func(b.comps.loc[x]))
            df.loc['total'] = df.sum()
            df.loc['total', 'component'] = 'total'
            df.set_index('component', inplace=True)
            df.drop('cp', axis=1, inplace=True)
            print(tabulate(df, headers='keys',
                           tablefmt='psql', floatfmt='.3e'))

    def print_components(c, *args):
        return c.name.get_attr(args[0]).val

# %% saving

    def save(self, path, **kwargs):
        r"""
        Saves the results to results file. If structure is True, the network
        structure is exported.

        Parameters
        ----------
        filename : str
            Path for the results.

        Note
        ----
        Results will be saved to path. The results contain:

        - netw.csv (network information)
        - conn.csv (connection information)
        - folder comps containing .csv files (bus.csv, char.csv, char_map.csv)
          as well as .csv files for all types of components within your
          network.
        """
        if path[-1] != '/' and path[-1] != '\\':
            path += '/'
        path = hlp.modify_path_os(path)

        logging.debug('Saving network to path ' + path + '.')
        # creat path, if non existent
        if not os.path.exists(path):
            os.makedirs(path)

        # create path for component folder if non existent
        path_comps = hlp.modify_path_os(path + 'comps/')
        if not os.path.exists(path_comps):
            os.makedirs(path_comps)

        # save all network information
        self.save_network(path + 'netw.csv')
        self.save_connections(path + 'conn.csv')
        self.save_components(path_comps)
        self.save_busses(path_comps + 'bus.csv')
        self.save_characteristics(path_comps)

    def save_network(self, fn):
        r"""
        Saves basic network configuration.

        Parameters
        ----------
        fn : str
            Path/filename for the network configuration file.
        """
        data = {}
        data['m_unit'] = self.m_unit
        data['p_unit'] = self.p_unit
        data['p_min'] = self.p_range[0]
        data['p_max'] = self.p_range[1]
        data['h_unit'] = self.h_unit
        data['h_min'] = self.h_range[0]
        data['h_max'] = self.h_range[1]
        data['T_unit'] = self.T_unit
        data['T_min'] = self.T_range[0]
        data['T_max'] = self.T_range[1]
        data['fluids'] = [self.fluids]

        df = pd.DataFrame(data=data)

        df.to_csv(fn, sep=';', decimal='.', index=False, na_rep='nan')
        logging.debug('Network information saved to ' + fn + '.')

    def save_connections(self, fn):
        r"""
        Saves connections to fn, saves network structure data if structure is
        True.

        - Uses connections object id as row identifier and saves
            * connections source and target as well as
            * properties with references and
            * fluid vector (including user specification if structure is True).
        - Connections source and target are identified by its labels.

        Parameters
        ----------
        fn : str
            Path/filename for the file.
        """
        f = network.get_props
        df = pd.DataFrame()
        # connection id
        df['id'] = self.conns.apply(network.get_id, axis=1)
        # source
        df['s'] = self.conns.apply(f, axis=1, args=('s', 'label'))
        df['s_id'] = self.conns.apply(f, axis=1, args=('s_id',))
        # target
        df['t'] = self.conns.apply(f, axis=1, args=('t', 'label'))
        df['t_id'] = self.conns.apply(f, axis=1, args=('t_id',))

        # design and offdesign parameters
        df['design'] = self.conns.apply(f, axis=1, args=('design',))
        df['offdesign'] = self.conns.apply(f, axis=1, args=('offdesign',))
        df['design_path'] = self.conns.apply(f, axis=1, args=('design_path',))

        cols = ['m', 'p', 'h', 'T', 'x', 'v', 'Td_bp']
        for key in cols:
            # values and units
            df[key] = self.conns.apply(f, axis=1, args=(key, 'val'))
            df[key + '_unit'] = self.conns.apply(f, axis=1, args=(key, 'unit'))

            # connection parametrisation
            df[key + '_unit_set'] = self.conns.apply(f, axis=1,
                                                     args=(key, 'unit_set'))
            df[key + '0'] = self.conns.apply(f, axis=1, args=(key, 'val0'))
            df[key + '_set'] = self.conns.apply(f, axis=1,
                                                args=(key, 'val_set'))
            df[key + '_ref'] = self.conns.apply(f, axis=1,
                                                args=(key, 'ref', 'obj',)
                                                ).astype(str)
            df[key + '_ref'] = df[key + '_ref'].str.extract(r' at (.*?)>',
                                                            expand=False)
            df[key + '_ref_f'] = self.conns.apply(f, axis=1,
                                                  args=(key, 'ref', 'f',))
            df[key + '_ref_d'] = self.conns.apply(f, axis=1,
                                                  args=(key, 'ref', 'd',))
            df[key + '_ref_set'] = self.conns.apply(f, axis=1,
                                                    args=(key, 'ref_set',))

        key = 'state'
        df[key] = self.conns.apply(f, axis=1, args=(key, 'val'))
        df[key + '_set'] = self.conns.apply(f, axis=1, args=(key, 'val_set'))

        for val in self.fluids:
            # fluid mass fraction
            df[val] = self.conns.apply(f, axis=1, args=('fluid', 'val', val))

            # fluid mass fraction parametrisation
            df[val + '0'] = self.conns.apply(f, axis=1,
                                             args=('fluid', 'val0', val))
            df[val + '_set'] = self.conns.apply(f, axis=1,
                                                args=('fluid', 'val_set', val))

        # fluid balance parametrisation
        df['balance'] = self.conns.apply(f, axis=1, args=('fluid', 'balance'))

        df.to_csv(fn, sep=';', decimal='.', index=False, na_rep='nan')
        logging.debug('Connection information saved to ' + fn + '.')

    def save_components(self, path):
        r"""
        Saves the components to filename/comps/name_of_component_type.csv

        - Uses components labels as row identifier.
        - Writes:

            - component's incomming and outgoing connections (object id) and
            - component's parametrisation.

        Parameters
        ----------
        path : str
            Path/filename for the file.
        """
        busses = self.busses.values()
        # create / overwrite csv file
        cp_sort = self.comps.copy()
        # component type
        cp_sort['cp'] = cp_sort.apply(network.get_class_base, axis=1)

        # busses
        cp_sort['busses'] = cp_sort.apply(network.get_busses, axis=1,
                                          args=(busses,))
        cp_sort['bus_param'] = cp_sort.apply(network.get_bus_data, axis=1,
                                             args=(busses, 'param'))
        cp_sort['bus_P_ref'] = cp_sort.apply(network.get_bus_data, axis=1,
                                             args=(busses, 'P_ref'))
        cp_sort['bus_char'] = cp_sort.apply(network.get_bus_data, axis=1,
                                            args=(busses, 'char'))

        pd.options.mode.chained_assignment = None
        f = network.get_props
        for c in cp_sort.cp.unique():
            df = cp_sort[cp_sort['cp'] == c]

            # basic information
            cols = ['label', 'design', 'offdesign', 'interface', 'design_path']
            for col in cols:
                df[col] = df.apply(f, axis=1, args=(col,))

            # attributes
            for col, dc in df.index[0].attr().items():
                # component characteristics container
                if isinstance(dc, hlp.dc_cc):
                    df[col] = df.apply(f, axis=1,
                                       args=(col, 'func')).astype(str)
                    df[col] = df[col].str.extract(r' at (.*?)>', expand=False)
                    df[col + '_set'] = df.apply(f, axis=1,
                                                args=(col, 'is_set'))
                    df[col + '_method'] = df.apply(f, axis=1,
                                                   args=(col, 'method'))
                    df[col + '_param'] = df.apply(f, axis=1,
                                                  args=(col, 'param'))

                # component characteristic map container
                elif isinstance(dc, hlp.dc_cm):
                    df[col] = df.apply(f, axis=1,
                                       args=(col, 'func')).astype(str)
                    df[col] = df[col].str.extract(r' at (.*?)>',
                                                  expand=False)
                    df[col + '_set'] = df.apply(f, axis=1,
                                                args=(col, 'is_set'))
                    df[col + '_method'] = df.apply(f, axis=1,
                                                   args=(col, 'method'))
                    df[col + '_param'] = df.apply(f, axis=1,
                                                  args=(col, 'param'))

                # component property container
                elif isinstance(dc, hlp.dc_cp):
                    df[col] = df.apply(f, axis=1, args=(col, 'val'))
                    df[col + '_set'] = df.apply(f, axis=1,
                                                args=(col, 'is_set'))
                    df[col + '_var'] = df.apply(f, axis=1,
                                                args=(col, 'is_var'))

                # component property container
                elif isinstance(dc, hlp.dc_simple):
                    df[col] = df.apply(f, axis=1, args=(col, 'val'))
                    df[col + '_set'] = df.apply(f, axis=1,
                                                args=(col, 'val_set'))

                # component property container
                elif isinstance(dc, hlp.dc_gcp):
                    df[col] = df.apply(f, axis=1, args=(col, 'method'))

            df.set_index('label', inplace=True)
            df.drop('i', axis=1, inplace=True)
            df.drop('o', axis=1, inplace=True)
            fn = path + c + '.csv'
            df.to_csv(fn, sep=';', decimal='.', index=True, na_rep='nan')
            logging.debug('Component information (' + c + ') saved to ' +
                          fn + '.')

    def save_busses(self, fn):
        r"""
        Saves the busses parametrisation to filename/comps/bus.csv

        Parameters
        ----------
        fn : str
            Path/filename for the file.
        """
        if len(self.busses) > 0:
            df = pd.DataFrame({'id': self.busses.values()},
                              index=self.busses.values())
            df['label'] = df.apply(network.get_props, axis=1, args=('label',))
            df['P'] = df.apply(network.get_props, axis=1, args=('P', 'val'))
            df['P_set'] = df.apply(network.get_props, axis=1,
                                   args=('P', 'val_set'))
            df.drop('id', axis=1, inplace=True)

        else:
            df = pd.DataFrame({'label': [], 'P': [], 'P_set': []})
        df.set_index('label', inplace=True)
        df.to_csv(fn, sep=';', decimal='.', index=True, na_rep='nan')
        logging.debug('Bus information saved to ' + fn + '.')

    def save_characteristics(self, path):
        r"""
        Saves the busses parametrisation to filename/comps/char.csv

        Parameters
        ----------
        fn : str
            Path/filename for the file.
        """
        # components
        cp_sort = self.comps
        cp_sort['cp'] = cp_sort.apply(network.get_class_base, axis=1)

        # characteristic lines in components
        chars = []
        for c in cp_sort.cp.unique():
            df = cp_sort[cp_sort['cp'] == c]

            for col, dc in df.index[0].attr().items():
                if isinstance(dc, hlp.dc_cc):
                    chars += df.apply(network.get_props, axis=1,
                                      args=(col, 'func')).tolist()

        # characteristic lines in busses
        for bus in self.busses.values():
            for c in bus.comps.index:
                ch = bus.comps.loc[c].char
                if ch not in chars:
                    chars += [ch]

        if len(chars) > 0:
            # get id and data
            df = pd.DataFrame({'id': chars}, index=chars)
            df['id'] = df.apply(network.get_id, axis=1)

            cols = ['x', 'y']
            for val in cols:
                df[val] = df.apply(network.get_props, axis=1, args=(val,))

        else:
            df = pd.DataFrame({'id': [], 'x': [], 'y': [], 'z1': [], 'z2': []})
            df.set_index('id', inplace=True)

        # write to char.csv
        fn = path + 'char.csv'
        df.to_csv(fn, sep=';', decimal='.', index=False, na_rep='nan')
        logging.debug('Characteristic line information saved to ' + fn + '.')

        # characteristic maps in components
        chars = []
        for c in cp_sort.cp.unique():
            df = cp_sort[cp_sort['cp'] == c]

            for col, dc in df.index[0].attr().items():
                if isinstance(dc, hlp.dc_cm):
                    chars += df.apply(network.get_props, axis=1,
                                      args=(col, 'func')).tolist()

        if len(chars) > 0:
            # get id and data
            df = pd.DataFrame({'id': chars}, index=chars)
            df['id'] = df.apply(network.get_id, axis=1)

            cols = ['x', 'y', 'z1', 'z2']
            for val in cols:
                df[val] = df.apply(network.get_props, axis=1, args=(val,))

        else:
            df = pd.DataFrame({'id': [], 'x': [], 'y': [], 'z1': [], 'z2': []})
            df.set_index('id', inplace=True)
        # write to char_map.csv
        fn = path + 'char_map.csv'
        df.to_csv(fn, sep=';', decimal='.', index=False, na_rep='nan')
        logging.debug('Characteristic map information saved to ' + fn + '.')

    def get_id(c):
        return str(c.name)[str(c.name).find(' at ') + 4:-1]

    def get_class_base(c):
        return c.name.__class__.__name__

    def get_props(c, *args):
        if hasattr(c.name, args[0]):
            if (not isinstance(c.name.get_attr(args[0]), int) and
                    not isinstance(c.name.get_attr(args[0]), str) and
                    not isinstance(c.name.get_attr(args[0]), float) and
                    not isinstance(c.name.get_attr(args[0]), list) and
                    not isinstance(c.name.get_attr(args[0]), np.ndarray) and
                    not isinstance(c.name.get_attr(args[0]), con.connection)):
                if len(args) == 1:
                    return c.name.get_attr(args[0])
                elif args[0] == 'fluid' and args[1] != 'balance':
                    return c.name.fluid.get_attr(args[1])[args[2]]
                elif args[1] == 'ref':
                    obj = c.name.get_attr(args[0]).get_attr(args[1])
                    if obj is not None:
                        return obj.get_attr(args[2])
                    else:
                        return np.nan
                else:
                    return c.name.get_attr(args[0]).get_attr(args[1])
            elif isinstance(c.name.get_attr(args[0]), np.ndarray):
                if len(c.name.get_attr(args[0]).shape) > 1:
                    return tuple(c.name.get_attr(args[0]).tolist())
                else:
                    return c.name.get_attr(args[0]).tolist()
            else:
                return c.name.get_attr(args[0])
        else:
            return ''

    def get_busses(c, *args):
        busses = []
        for bus in args[0]:
            if c.name in bus.comps.index:
                busses += [bus.label]
        return busses

    def get_bus_data(c, *args):
        items = []
        if args[1] == 'char':
            for bus in args[0]:
                if c.name in bus.comps.index:
                    val = bus.comps.loc[c.name][args[1]]
                    items += [str(val)[str(val).find(' at ') + 4:-1]]

        else:
            for bus in args[0]:
                if c.name in bus.comps.index:
                    items += [bus.comps.loc[c.name][args[1]]]

        return items<|MERGE_RESOLUTION|>--- conflicted
+++ resolved
@@ -1618,12 +1618,8 @@
                 break
 
             if self.iter > 20:
-<<<<<<< HEAD
-                if (all(self.res[(self.iter - 3):] >= self.res[-2] * 0.999) and self.res[-1] >= self.res[-2] * 0.999):
-=======
                 if (all(self.res[(self.iter - 3):] >= self.res[-2] * 0.95) and
                         self.res[-1] >= self.res[-2] * 0.95):
->>>>>>> 936fb6fb
                     self.progress = False
                     break
 
