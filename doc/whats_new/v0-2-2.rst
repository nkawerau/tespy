v0.2.2 - (someday in 2020)
++++++++++++++++++++++++++

New Features
############
<<<<<<< HEAD
- Allow initialisation for the primary variables from previous calculation.
  Until now, the user needed to save the network's state and reload that state
  for his next simulation. This feature is enabled as default. If you want to
  disable this feature, you need to state
  :code:`mynetwork.solve(..., init_previous=False)`
  (`PR #156 <https://github.com/oemof/tespy/pull/156>`_).
- Extrapolation for characteristic lines is available. In default state, the
  upper or lower value range limit is used when a characteristic line is
  evaluated outside of the available x-value range. The :code:`extrapolate`
  parameter allows linear extrapolation, for an example see the section below
  (`PR #159 <https://github.com/oemof/tespy/pull/159>`_).
=======
- Add a new component evaporator for geothermal organic rankine cycle. The
  component has inlets for geothermal steam brine. On the cold side, the orc
  working fluid is evaporated. Read more about this component in the API
  documentation: :py:class:`tespy.components.customs.orc_evaporator`
  (`PR #148 <https://github.com/oemof/tespy/pull/148>`_).
>>>>>>> 6fec4336

Documentation
#############

Parameter renaming
##################

Testing
#######
- Add convergence checks for all component tests. Some tests did not fail, even
  if the calculation did not converge
  (`PR #153 <https://github.com/oemof/tespy/pull/153>`_).
- Improve coverage of the networks module
  (`PR #153 <https://github.com/oemof/tespy/pull/153>`_).
- Add tests for characteristic line and map evaluation
  (`PR #159 <https://github.com/oemof/tespy/pull/159>`_).

Bug fixes
#########
- Fix the bugged tests for compressor characteristic maps
  (:py:meth:`tespy.components.turbomachinery.compressor.char_map_func`). The
  pressure ratio factor of the lowest speedline available in the default data
  ranges from about 0.2 to 0.5. Therefore the design pressure ratio should be
  higher than 5 (`PR #156 <https://github.com/oemof/tespy/pull/156>`_).

Other changes
#############
- Use the method :py:meth:`tespy.components.components.component.fluid_deriv`
  for all components, that do not change composition between an inlet and the
  respective outlet (`PR #153 <https://github.com/oemof/tespy/pull/153>`_).
- Adjust the method :py:meth:`tespy.components.components.component.zeta_func`
  to work with all zeta value specifications
  (`PR #153 <https://github.com/oemof/tespy/pull/153>`_).

Contributors
############

- Francesco Witte (@fwitte)
<<<<<<< HEAD
- @maltefritz
=======
- @ChaofanChen
>>>>>>> 6fec4336
<|MERGE_RESOLUTION|>--- conflicted
+++ resolved
@@ -1,9 +1,8 @@
-v0.2.2 - (someday in 2020)
-++++++++++++++++++++++++++
+v0.2.2 - (March, someday, 2020)
++++++++++++++++++++++++++++++++
 
 New Features
 ############
-<<<<<<< HEAD
 - Allow initialisation for the primary variables from previous calculation.
   Until now, the user needed to save the network's state and reload that state
   for his next simulation. This feature is enabled as default. If you want to
@@ -13,15 +12,16 @@
 - Extrapolation for characteristic lines is available. In default state, the
   upper or lower value range limit is used when a characteristic line is
   evaluated outside of the available x-value range. The :code:`extrapolate`
-  parameter allows linear extrapolation, for an example see the section below
+  parameter allows linear extrapolation, for an example see the corresponding
+  sections in the online documentation
+  :ref:`component characteristics <component_characteristic_specification_label>`
+  :ref:`tespy characteristics <using_tespy_characteristics_label>`
   (`PR #159 <https://github.com/oemof/tespy/pull/159>`_).
-=======
 - Add a new component evaporator for geothermal organic rankine cycle. The
   component has inlets for geothermal steam brine. On the cold side, the orc
   working fluid is evaporated. Read more about this component in the API
   documentation: :py:class:`tespy.components.customs.orc_evaporator`
   (`PR #148 <https://github.com/oemof/tespy/pull/148>`_).
->>>>>>> 6fec4336
 
 Documentation
 #############
@@ -58,10 +58,6 @@
 
 Contributors
 ############
-
-- Francesco Witte (@fwitte)
-<<<<<<< HEAD
-- @maltefritz
-=======
-- @ChaofanChen
->>>>>>> 6fec4336
+- Francesco Witte (`@fwitte <https://github.com/fwitte>`_)
+- `@maltefritz <https://github.com/maltefritz>`_
+- `@ChaofanChen <https://github.com/ChaofanChen>`_