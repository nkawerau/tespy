--- conflicted
+++ resolved
@@ -32,11 +32,8 @@
 - The method :code:`set_printoptions` for the :py:class:`tespy.networks.networks.network` class is not available anymore.
   Use :code:`yournetwork.set_attr(iterinfo=True/False)` in future (`PR #109 <https://github.com/oemof/tespy/pull/109>`_).
 - Parameter :code:`interface` for sinks and sources has been removed (`PR #109 <https://github.com/oemof/tespy/pull/109>`_).
-<<<<<<< HEAD
-=======
 - The method for loading networks from the network_reader module has been renamed from :code:`load_nwk` to
   :code:`load_network` (`PR #118 <https://github.com/oemof/tespy/pull/118>`_).
->>>>>>> 6213fa4c
 
 Testing
 #######
