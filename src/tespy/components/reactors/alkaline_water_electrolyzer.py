import numpy as np
from tespy.components.component import Component
from tespy.tools import ComponentProperties as dc_cp

from scipy.constants import e, Avogadro, R
from tespy.tools.global_vars import molar_masses


class AlkalineWaterElectrolyzer(Component):
    """
    This is a component for the alkaline electrolysis of water.

    From this part, it should be clear for the user, which parameters are available, which mandatory equations
    are applied and which optional equations can be applied using the
    component parameters.
    """

    @staticmethod
    def component(self):
        return "alkaline water electrolyzer"

    def get_variables(self):
        return {
            "pr": dc_cp(
                min_val=1e-4,
                max_val=1,
                num_eq=2,
                deriv=self.pr_deriv,
                func=self.pr_func,
                func_params={"pr": "pr"},
<<<<<<< HEAD
                latex=self.pr_func_doc),
            "cell_current": dc_cp(min_val=0, max_val=1e4),
=======
                latex=self.pr_func_doc,
            ),
            "cell_current": dc_cp(min_val=0, max_val=1e5),
>>>>>>> 2c744acd
            "cell_voltage": dc_cp(min_val=0, max_val=3),
            "cell_surface": dc_cp(min_val=0, max_val=1e5),
        }

    def get_mandatory_constraints(self):
        return {
            "mass_flow_constraints": {
                "func": self.mass_flow_func,
                "deriv": self.mass_flow_deriv,
                "constant_deriv": True,
                "latex": self.mass_flow_func_doc,
                "num_eq": 2,
            },
            "fluid_constraints": {
                "func": self.fluid_func,
                "deriv": self.fluid_deriv_simple,
                "constant_deriv": True,
                "latex": self.fluid_func_doc,
                "num_eq": 2 * self.num_nw_fluids,
            },
            "enthalpy_equality_constraints": {
                "func": self.enthalpy_equality_func,
                "deriv": self.enthalpy_equality_deriv,
                "constant_deriv": True,
                "latex": self.enthalpy_equality_func_doc,
                "num_eq": 2,
            },
        }

    def inlets(self):
        return ["in1", "in2"]

    def outlets(self):
        return ["out1", "out2"]

    def enthalpy_equality_func(self):
        r"""
        Equation for enthalpy equality.

        Returns
        -------
        residual : list
            Residual values of equations.

            .. math::

                0 = h_{in,i} - h_{out,i} \;\forall i\in\text{inlets}
        """
        # flow = self.outl[0].get_flow()
        # T = fp.T_mix_ph(flow, T0=273.15 + 25)

        fluid_mass = self.alkaline_electrolysis()
        residual = []

        # equation 1
        residual += [
            self.inl[0].h.val_SI - self.outl[0].h.val_SI + (fluid_mass['energy_losses'] / 2) / self.outl[0].m.val_SI]
        # equation 2
        residual += [
            self.inl[1].h.val_SI - self.outl[1].h.val_SI + (fluid_mass['energy_losses'] / 2) / self.outl[1].m.val_SI]
        # residual += [fp.h_mix_pT(flow, T) - self.outl[1].h.val_SI]

        return residual

    def enthalpy_equality_func_doc(self, label):
        r"""
        Equation for enthalpy equality.

        Parameters
        ----------
        label : str
            Label for equation.

        Returns
        -------
        latex : str
            LaTeX code of equations applied.
        """
        indices = list(range(1, self.num_i + 1))
        if len(indices) > 1:
            indices = ', '.join(str(idx) for idx in indices)
        else:
            indices = str(indices[0])
        latex = (
            r'0=h_{\mathrm{in,}i}-h_{\mathrm{out,}i}'
            r'\; \forall i \in [' + indices + r']')
        return generate_latex_eq(self, latex, label)

    def enthalpy_equality_deriv(self):
        r"""
        Calculate partial derivatives for all mass flow balance equations.

        Returns
        -------
        deriv : ndarray
            Matrix with partial derivatives for the mass flow balance
            equations.
        """
        deriv = np.zeros((
            self.num_o,
            self.num_i + self.num_o + self.num_vars,
            self.num_nw_vars))

        # equation 1
        deriv[0, 0, 2] = 1
        deriv[0, 1, 2] = 0
        deriv[0, 2, 2] = -1
        deriv[0, 3, 2] = 0
        # equation 2
        deriv[1, 1, 2] = 0
        deriv[1, 1, 2] = 1
        deriv[1, 2, 2] = 0
        deriv[1, 3, 2] = -1

        return deriv

    def fluid_func(self):
        r"""
        Calculate the vector of residual values for fluid balance equations.

        Returns
        -------
        residual : list
            Vector of residual values for component's fluid balance.

            .. math::

                0 = x_{fl,in,i} - x_{fl,out,i} \; \forall fl \in
                \text{network fluids,} \; \forall i \in \text{inlets}
        """

        fluid_mass = self.alkaline_electrolysis()

        residual = []

        # equation 1
        residual += [self.inl[0].fluid.val['H2']
                     + fluid_mass["synthesized_H2_mass_cathode"] / self.outl[0].m.val_SI
                     - self.hydrogen_leakage() / self.outl[0].m.val_SI
                     - self.outl[0].fluid.val['H2']]
        # equation 2
        residual += [self.inl[1].fluid.val['H2']
                     + self.hydrogen_leakage() / self.outl[1].m.val_SI
                     - self.outl[1].fluid.val['H2']]

        # equation 3
        residual += [
            ((self.inl[0].fluid.val['H2O'] * self.inl[0].m.val_SI - fluid_mass["electrolyzed_H2O_mass_cathode"])
             / self.outl[0].m.val_SI) - self.outl[0].fluid.val['H2O']]
        # equation 4
        residual += [((self.inl[1].fluid.val['H2O'] * self.inl[1].m.val_SI + fluid_mass["synthesized_H2O_mass_anode"])
                      / self.outl[1].m.val_SI) - self.outl[1].fluid.val['H2O']]

        # equation 5
        residual += [((self.inl[0].fluid.val['KOH'] * self.inl[0].m.val_SI)
                      / self.outl[0].m.val_SI) - self.outl[0].fluid.val['KOH']]
        # equation 6
        residual += [((self.inl[1].fluid.val['KOH'] * self.inl[1].m.val_SI)
                      / self.outl[1].m.val_SI) - self.outl[1].fluid.val['KOH']]

        # equation 7
        residual += [self.inl[0].fluid.val['O2']
                     + self.oxygen_leakage() / self.outl[0].m.val_SI
                     - self.outl[0].fluid.val['O2']]
        # equation 8
        residual += [self.inl[1].fluid.val['O2']
                     + fluid_mass["synthesized_O2_mass_anode"] / self.outl[1].m.val_SI
                     - self.oxygen_leakage() / self.outl[1].m.val_SI
                     - self.outl[1].fluid.val['O2']]

        return residual

    def fluid_func_doc(self, label):
        r"""
        Get fluid balance equations in LaTeX format.

        Parameters
        ----------
        label : str
            Label for equation.

        Returns
        -------
        latex : str
            LaTeX code of equations applied.
        """
        indices = list(range(1, self.num_i + 1))
        if len(indices) > 1:
            indices = ", ".join(str(idx) for idx in indices)
        else:
            indices = str(indices[0])
        latex = (
            r"0=x_{fl\mathrm{,in,}i}-x_{fl\mathrm{,out,}i}\;"
            r"\forall fl \in\text{network fluids,}"
            r"\; \forall i \in [" + indices + r"]"
        )
        return generate_latex_eq(self, latex, label)

    def fluid_deriv(self, increment_filter, k):
        r"""
        Calculate partial derivatives for all fluid balance equations.
        Returns
        -------
        deriv : ndarray
            Matrix with partial derivatives for the fluid equations.
        """
        deriv = np.zeros(
            (
                self.fluid_constraints["num_eq"],
                self.num_i + self.num_o,
                self.num_nw_vars,
            )
        )

        # equation 1
        # if not increment_filter[0, 0]:
        #     self.jacobian[k, 0, 0] = 0
        # if not increment_filter[2, 0]:
        #     self.jacobian[k, 2, 0] = - fluid_mass["synthesized_H2_mass_cathode"] / self.outl[0].m.val_SI**2
        if not increment_filter[0, 3]:
            self.jacobian[k, 0, 3] = 1
        if not increment_filter[2, 3]:
            self.jacobian[k, 2, 3] = -1
        # equation 2
        # if not increment_filter[1, 0]:
        #     self.jacobian[k+1, 1, 0] = 0
        # if not increment_filter[3, 0]:
        #     self.jacobian[k+1, 3, 0] = 0
        if not increment_filter[1, 3]:
            self.jacobian[k + 1, 1, 3] = 1
        if not increment_filter[3, 3]:
            self.jacobian[k + 1, 3, 3] = -1

        # equation 3
        # if not increment_filter[0, 0]:
        #     self.jacobian[k+2, 0, 0] = self.inl[0].fluid.val['H2O']
        # if not increment_filter[2, 0]:
        #     self.jacobian[k+2, 2, 0] = - self.inl[0].fluid.val['H2O'] * self.inl[0].m.val_SI / self.outl[0].m.val_SI**2
        if not increment_filter[0, 4]:
            self.jacobian[k + 2, 0, 4] = self.inl[0].m.val_SI / self.outl[0].m.val_SI
        if not increment_filter[2, 4]:
            self.jacobian[k + 2, 2, 4] = -1
        # equation 4
        # if not increment_filter[1, 0]:
        #     self.jacobian[k+3, 1, 0] = self.inl[1].fluid.val['H2O']
        # if not increment_filter[3, 0]:
        #     self.jacobian[k+3, 3, 0] = - self.inl[1].fluid.val['H2O'] * self.inl[1].m.val_SI / self.outl[1].m.val_SI**2
        if not increment_filter[1, 4]:
            self.jacobian[k + 3, 1, 4] = self.inl[1].m.val_SI / self.outl[1].m.val_SI
        if not increment_filter[3, 4]:
            self.jacobian[k + 3, 3, 4] = -1

        # equation 5
        # if not increment_filter[0, 0]:
        #     self.jacobian[k+4, 0, 0] = self.inl[0].fluid.val['KOH']
        # if not increment_filter[2, 0]:
        #     self.jacobian[k+4, 2, 0] = - self.inl[0].fluid.val['KOH'] * self.inl[0].m.val_SI / self.outl[0].m.val_SI**2
        if not increment_filter[0, 5]:
            self.jacobian[k + 4, 0, 5] = self.inl[0].m.val_SI / self.outl[0].m.val_SI
        if not increment_filter[2, 5]:
            self.jacobian[k + 4, 2, 5] = -1
        # equation 6
        # if not increment_filter[1, 0]:
        #     self.jacobian[k+5, 1, 0] = self.inl[1].fluid.val['KOH']
        # if not increment_filter[3, 0]:
        #     self.jacobian[k+5, 3, 0] = - self.inl[1].fluid.val['KOH'] * self.inl[1].m.val_SI / self.outl[1].m.val_SI**2
        if not increment_filter[1, 5]:
            self.jacobian[k + 5, 1, 5] = self.inl[1].m.val_SI / self.outl[1].m.val_SI
        if not increment_filter[3, 5]:
            self.jacobian[k + 5, 3, 5] = -1

        # equation 7
        # if not increment_filter[0, 0]:
        #     self.jacobian[k+6, 0, 0] = 0
        # if not increment_filter[2, 0]:
        #     self.jacobian[k+6, 2, 0] = 0
        if not increment_filter[0, 6]:
            self.jacobian[k + 6, 0, 6] = 1
        if not increment_filter[2, 6]:
            self.jacobian[k + 6, 2, 6] = -1
        # equation 8
        # if not increment_filter[1, 0]:
        #     self.jacobian[k+7, 1, 0] = 0
        # if not increment_filter[3, 0]:
        #     self.jacobian[k+7, 3, 0] = - fluid_mass["synthesized_O2_mass_anode"] / self.outl[1].m.val_SI**2
        if not increment_filter[1, 6]:
            self.jacobian[k + 7, 1, 6] = 1
        if not increment_filter[3, 6]:
            self.jacobian[k + 7, 3, 6] = -1

    def fluid_deriv_numeric(self, increment_filter, k):
        r"""
        Calculate partial derivatives for all fluid balance equations.

        Returns
        -------
        deriv : ndarray
            Matrix with partial derivatives for the fluid equations.
        """
        func = self.fluid_func
        fluid_mass = self.alkaline_electrolysis()

        # increment_filter[connection, variable]:
        # jacobian[k-th equation, connection, variable]
        # equation 1
        if not increment_filter[0, 0]:
            self.jacobian[k, 0, 0] = 0
        if not increment_filter[2, 0]:
            self.jacobian[k, 2, 0] = self.numeric_deriv(func, 'm', 2)
        if not increment_filter[0, 3]:
            self.jacobian[k, 0, 3] = self.numeric_deriv(func, 'H2', 2)
        if not increment_filter[2, 3]:
            self.jacobian[k, 2, 3] = self.numeric_deriv(func, 'H2', 2)
        # equation 2
        if not increment_filter[1, 0]:
            self.jacobian[k + 1, 1, 0] = 0
        if not increment_filter[3, 0]:
            self.jacobian[k + 1, 3, 0] = 0
        if not increment_filter[1, 3]:
            self.jacobian[k + 1, 1, 3] = self.numeric_deriv(func, 'H2', 1)
        if not increment_filter[3, 3]:
            self.jacobian[k + 1, 3, 3] = self.numeric_deriv(func, 'H2', 3)

        # equation 3
        if not increment_filter[0, 0]:
            self.jacobian[k + 2, 0, 0] = self.numeric_deriv(func, 'm', 0)
        if not increment_filter[2, 0]:
            self.jacobian[k + 2, 2, 0] = self.numeric_deriv(func, 'm', 2)
        if not increment_filter[0, 4]:
            self.jacobian[k + 2, 0, 4] = self.numeric_deriv(func, 'H2O', 0)
        if not increment_filter[2, 4]:
            self.jacobian[k + 2, 2, 4] = self.numeric_deriv(func, 'H2O', 2)
        # equation 4
        if not increment_filter[1, 0]:
            self.jacobian[k + 3, 1, 0] = self.numeric_deriv(func, 'm', 1)
        if not increment_filter[3, 0]:
            self.jacobian[k + 3, 3, 0] = self.numeric_deriv(func, 'm', 3)
        if not increment_filter[1, 4]:
            self.jacobian[k + 3, 1, 4] = self.numeric_deriv(func, 'H2O', 1)
        if not increment_filter[3, 4]:
            self.jacobian[k + 3, 3, 4] = self.numeric_deriv(func, 'H2O', 3)

        # equation 5
        if not increment_filter[0, 0]:
            self.jacobian[k + 4, 0, 0] = self.numeric_deriv(func, 'm', 0)
        if not increment_filter[2, 0]:
            self.jacobian[k + 4, 2, 0] = self.numeric_deriv(func, 'm', 2)
        if not increment_filter[0, 5]:
            self.jacobian[k + 4, 0, 5] = self.numeric_deriv(func, 'KOH', 0)
        if not increment_filter[2, 5]:
            self.jacobian[k + 4, 2, 5] = self.numeric_deriv(func, 'KOH', 2)
        # equation 6
        if not increment_filter[1, 0]:
            self.jacobian[k + 5, 1, 0] = self.numeric_deriv(func, 'm', 1)
        if not increment_filter[3, 0]:
            self.jacobian[k + 5, 3, 0] = self.numeric_deriv(func, 'm', 3)
        if not increment_filter[1, 5]:
            self.jacobian[k + 5, 1, 5] = self.numeric_deriv(func, 'KOH', 1)
        if not increment_filter[3, 5]:
            self.jacobian[k + 5, 3, 5] = -self.numeric_deriv(func, 'KOH', 3)

        # equation 7
        if not increment_filter[0, 0]:
            self.jacobian[k + 6, 0, 0] = 0
        if not increment_filter[2, 0]:
            self.jacobian[k + 6, 2, 0] = 0
        if not increment_filter[0, 6]:
            self.jacobian[k + 6, 0, 6] = self.numeric_deriv(func, 'O2', 0)
        if not increment_filter[2, 6]:
            self.jacobian[k + 6, 2, 6] = self.numeric_deriv(func, 'O2', 2)
        # equation 8
        if not increment_filter[1, 0]:
            self.jacobian[k + 7, 1, 0] = 0
        if not increment_filter[3, 0]:
            self.jacobian[k + 7, 3, 0] = self.numeric_deriv(func, 'm', 3)
        if not increment_filter[1, 6]:
            self.jacobian[k + 7, 1, 6] = self.numeric_deriv(func, 'O2', 3)
        if not increment_filter[3, 6]:
            self.jacobian[k + 7, 3, 6] = self.numeric_deriv(func, 'O2', 3)

    def fluid_deriv_simple(self):
        r"""
        Calculate partial derivatives for all fluid balance equations.
        Returns
        -------
        deriv : ndarray
            Matrix with partial derivatives for the fluid equations.
        """
        deriv = np.zeros(
            (
                self.fluid_constraints["num_eq"],
                self.num_i + self.num_o,
                self.num_nw_vars,
            )
        )

        # equation 1
        deriv[0, 0, 3] = 1
        deriv[0, 2, 3] = -1
        # equation 2
        deriv[1, 1, 3] = 1
        deriv[1, 3, 3] = -1

        # equation 3
        deriv[2, 0, 4] = 1
        deriv[2, 2, 4] = -1
        # equation 4
        deriv[3, 1, 4] = 1
        deriv[3, 3, 4] = -1

        # equation 5
        deriv[4, 0, 5] = 1
        deriv[4, 2, 5] = -1
        # equation 6
        deriv[5, 1, 5] = 1
        deriv[5, 3, 5] = -1

        # equation 7
        deriv[6, 0, 6] = 1
        deriv[6, 2, 6] = -1
        # equation 8
        deriv[7, 1, 6] = 1
        deriv[7, 3, 6] = -1

        return deriv

    def mass_flow_func(self):
        r"""
        Calculate the residual value for mass flow balance equation.

        Returns
        -------
        residual : list
            Vector with residual value for component's mass flow balance.

            .. math::

                0 = \dot{m}_{in,i} -\dot{m}_{out,i} \;\forall i\in\text{inlets}
        """

        fluid_mass = self.alkaline_electrolysis()

        residual = []

        # equation 1
        residual += [self.inl[0].m.val_SI - self.outl[0].m.val_SI - fluid_mass['transferred_OH_mass'] \
                    - self.hydrogen_leakage() + self.oxygen_leakage()]

        # equation 2
        # residual += [fluid_mass['transferred_OH_mass'] - self.outl[1].m.val_SI]
        residual += [self.inl[0].m.val_SI + self.inl[1].m.val_SI - self.outl[0].m.val_SI - self.outl[1].m.val_SI]

        return residual

    def mass_flow_func_doc(self, label):
        r"""
        Get mass flow equations in LaTeX format.

        Parameters
        ----------
        label : str
            Label for equation.

        Returns
        -------
        latex : str
            LaTeX code of equations applied.
        """
        indices = list(range(1, self.num_i + 1))
        if len(indices) > 1:
            indices = ', '.join(str(idx) for idx in indices)
        else:
            indices = str(indices[0])
        latex = (
            r'0=\dot{m}_{\mathrm{in,}i}-\dot{m}_{\mathrm{out,}i}'
            r'\; \forall i \in [' + indices + r']')
        return generate_latex_eq(self, latex, label)

    def mass_flow_deriv(self):
        r"""
        Calculate partial derivatives for all mass flow balance equations.

        Returns
        -------
        deriv : ndarray
            Matrix with partial derivatives for the mass flow balance
            equations.
        """
        deriv = np.zeros((
            self.num_o,
            self.num_i + self.num_o + self.num_vars,
            self.num_nw_vars))

        # mass equation 1
        deriv[0, 0, 0] = 1
        deriv[0, 2, 0] = -1

        # mass equation 2
        deriv[1, 0, 0] = 1
        deriv[1, 1, 0] = 1
        deriv[1, 2, 0] = -1
        deriv[1, 3, 0] = -1

        return deriv

    def pr_func(self, pr='', inconn=0, outconn=0):
        r"""
        Calculate residual value of pressure ratio function.

        Parameters
        ----------
        pr : str
            Component parameter to evaluate the pr_func on, e.g.
            :code:`pr1`.

        inconn : int
            Connection index of inlet.

        outconn : int
            Connection index of outlet.

        Returns
        -------
        residual : float
            Residual value of function.

            .. math::

                0 = p_{in} \cdot pr - p_{out}
        """
        pr = self.get_attr(pr)

        residual = []
        # equation 1
        residual += [self.inl[0].p.val_SI * pr.val - self.outl[0].p.val_SI]

        # equation 2
        residual += [self.inl[1].p.val_SI * pr.val - self.outl[1].p.val_SI]

        return residual

    def pr_func_doc(self, label, pr='', inconn=0, outconn=0):
        r"""
        Calculate residual value of pressure ratio function.

        Parameters
        ----------
        pr : str
            Component parameter to evaluate the pr_func on, e.g.
            :code:`pr1`.

        inconn : int
            Connection index of inlet.

        outconn : int
            Connection index of outlet.

        Returns
        -------
        residual : float
            Residual value of function.
        """
        latex = (
            r'0=p_\mathrm{in,' + str(inconn + 1) + r'}\cdot ' + pr +
            r' - p_\mathrm{out,' + str(outconn + 1) + r'}'
        )
        return generate_latex_eq(self, latex, label)

    def pr_deriv(self, increment_filter, k, pr='', inconn=0, outconn=0):
        r"""
        Calculate residual value of pressure ratio function.

        Parameters
        ----------
        increment_filter : ndarray
            Matrix for filtering non-changing variables.

        k : int
            Position of equation in Jacobian matrix.

        pr : str
            Component parameter to evaluate the pr_func on, e.g.
            :code:`pr1`.

        inconn : int
            Connection index of inlet.

        outconn : int
            Connection index of outlet.
        """
        pr = self.get_attr(pr)

        # equation 1
        self.jacobian[k, 0, 1] = pr.val
        self.jacobian[k, 2, 1] = -1

        # equation 2
        self.jacobian[k + 1, 1, 1] = pr.val
        self.jacobian[k + 1, 3, 1] = -1

        if pr.is_var:
            pos = self.num_i + self.num_o + pr.var_pos
            self.jacobian[k, pos, 0] = self.inl[inconn].p.val_SI

    def propagate_fluid_to_source(self, outconn, start):
        r"""
        Propagate the fluids towards connection's source in recursion.

        Parameters
        ----------
        outconn : tespy.connections.connection.Connection
            Connection to initialise.

        start : tespy.components.component.Component
            This component is the fluid propagation starting point.
            The starting component is saved to prevent infinite looping.
        """

        return  # added

        conn_idx = self.outl.index(outconn)
        inconn = self.inl[conn_idx]

        for fluid, x in outconn.fluid.val.items():
            if (inconn.fluid.val_set[fluid] is False and
                inconn.good_starting_values is False):
                inconn.fluid.val[fluid] = x

        inconn.source.propagate_fluid_to_source(inconn, start)

    def alkaline_electrolysis(self):
        """constants"""
        faraday_constant = e * Avogadro  # [C/mol]
        # universal_gas_constant = R  # [J/(mol*K)]
        # standard_pressure = 101325  # [Pa]
        # standard_temperature = 273.15  # [K]

        """initial system state"""
        number_of_cells = 1
        # temperature = 65  # [degC]
        # pressure = 16  # [bar]
        # mass_concentration_KOH = 0.3
        # volume_flow_cathode = 0.3  # 3.0229952 * (number_of_cells / 80)  # [m^3/hr]
        # volume_flow_anode = 0.3  # 3.2755530 * (number_of_cells / 80)  # [m^3/hr]


        stack_voltage = number_of_cells * self.cell_voltage.val  # [V]
        # stack_current_density = 0.6  # [A/cm^2]
        # active_cell_surface = 2710  # [cm^2]
        faraday_efficiency = 1  # 0.953
        # stack_current = (
        #     stack_current_density
        #     * active_cell_surface
        #     * number_of_cells
        #     * faraday_efficiency
        # )  # [A]

        stack_current = self.cell_current.val

        """electrochemistry"""
        # molar mass in [kg/mol]
        molar_mass_H2O = molar_masses["H2O"]
        molar_mass_H2 = molar_masses["H2"]
        molar_mass_O2 = molar_masses["O2"]
        molar_mass_OH = (molar_mass_H2 + molar_mass_O2) / 2

        # current in [A]
        # current_density = 0.5  # 0.6  # [A/cm^2]
        # active_cell_surface = 2700  # [cm^2]
        # faraday_efficiency = 1  # 0.953
        # current = (
        #     current_density * active_cell_surface * number_of_cells * faraday_efficiency
        # )

        # hour in seconds (hence flow rate per hour)
        electrolysis_time = 1

        # valency of an atom is the measure of its combining capacity with other atoms
        valency_H = 1
        # valency_O = 2

        # stoichiometric reaction equation
        # cathode:   4*H2O +4e- --> 2*H2 + 4*OH-
        # anode:     4*OH- --> O2 + 2*H2O + 4*e-
        # total:     2*H2O --> 2*H2 + O2

        # faraday's law
        #  n = I * t / (z * F)

        synthesized_H2_mol_cathode = (
            stack_current * electrolysis_time / (2 * valency_H * faraday_constant)
        )

        synthesized_H2_mass_cathode = molar_mass_H2 * synthesized_H2_mol_cathode

        electrolyzed_H2O_mass_cathode = molar_mass_H2O * 2 * synthesized_H2_mol_cathode

        transferred_OH_mass = molar_mass_OH * 2 * synthesized_H2_mol_cathode

        synthesized_O2_mass_anode = molar_mass_O2 * 0.5 * synthesized_H2_mol_cathode

        synthesized_H2O_mass_anode = molar_mass_H2O * synthesized_H2_mol_cathode

        """energy balance"""
        power_input = stack_current * stack_voltage  # [W]
        effective_power_input = (power_input * faraday_efficiency) / 1000  # [kW]
        effective_energy_input = effective_power_input * electrolysis_time  # [kJ]
        enthalpy_of_reaction = 285.900  # [kJ/mol]
        electrolysis_energy = enthalpy_of_reaction * synthesized_H2_mol_cathode  # [kJ]

        energy_losses = (effective_energy_input - electrolysis_energy) * 1000  # [J]

        return {
            "synthesized_H2_mol_cathode": synthesized_H2_mol_cathode,
            "synthesized_H2_mass_cathode": synthesized_H2_mass_cathode,
            "electrolyzed_H2O_mass_cathode": electrolyzed_H2O_mass_cathode,
            "transferred_OH_mass": transferred_OH_mass,
            "synthesized_O2_mass_anode": synthesized_O2_mass_anode,
            "synthesized_H2O_mass_anode": synthesized_H2O_mass_anode,
            "energy_losses": energy_losses,

        }

    def hydrogen_leakage(self):
        pressure = self.outl[1].p.val_SI
        temperature = fp.T_mix_ph(self.outl[1].get_flow())
        fluid_mass = self.alkaline_electrolysis()
        # current_density in mA/cm2
        current_density = (self.cell_current.val * 1e3) / self.cell_surface.val

        # parameters for impurity correlation of hydrogen in oxygen
        parameters_hydrogen_leakage = [3.205399400912378738e-01,
                                       1.277809921299455365e-01,
                                       -6.014015031206550524e-04,
                                       -1.264462809917345698e-03,
                                       -1.111363646223849529e-04]

        volume_fraction_hydrogen = self.impurity_correlation(parameters_hydrogen_leakage,
                                                             pressure / 1e5,
                                                             current_density)

        volume_flow_O2 = fluid_mass["synthesized_O2_mass_anode"] / fp.d_pT(pressure, temperature, 'O2')

        leakage_H2_mass = volume_fraction_hydrogen * volume_flow_O2 * fp.d_pT(pressure, temperature, 'H2')

        return leakage_H2_mass

    def oxygen_leakage(self):
        pressure = self.outl[0].p.val_SI
        temperature = fp.T_mix_ph(self.outl[0].get_flow())
        fluid_mass = self.alkaline_electrolysis()
        # current_density in mA/cm2
        current_density = (self.cell_current.val * 1e3) / self.cell_surface.val

        # parameters for impurity correlation of hydrogen in oxygen
        parameters_oxygen_leakage = [-3.396278084038133888e-02,
                                     2.696693981316736904e-02,
                                     -6.818908744916805177e-07,
                                     -2.148760330586163309e-04,
                                     -2.636363052460240016e-05]

        volume_fraction_oxygen = self.impurity_correlation(parameters_oxygen_leakage,
                                                             pressure / 1e5,
                                                             current_density)

        volume_flow_H2 = fluid_mass["synthesized_H2_mass_cathode"] / fp.d_pT(pressure, temperature, 'H2')

        leakage_O2_mass = volume_fraction_oxygen * volume_flow_H2 * fp.d_pT(pressure, temperature, 'O2')

        return leakage_O2_mass

    def impurity_correlation(self, popt, pressure, current_density):
        """This is the least square optimized fit function for gas impurities with
        five optimized parameters and the form
        z = a0 + a1 * x + a2 * x + a3 * x^2 + a4 * x * y
        popt: optimized parameters
        pressure: absolut pressure in bar
        current_density: current_denisty in mA/cm^2"""

        volume_fraction_impurity = (popt[0] +
                                    popt[1] * pressure +
                                    popt[2] * current_density +
                                    popt[3] * pressure ** 2 +
                                    popt[4] * pressure * current_density) / 100

        return volume_fraction_impurity<|MERGE_RESOLUTION|>--- conflicted
+++ resolved
@@ -28,14 +28,8 @@
                 deriv=self.pr_deriv,
                 func=self.pr_func,
                 func_params={"pr": "pr"},
-<<<<<<< HEAD
                 latex=self.pr_func_doc),
             "cell_current": dc_cp(min_val=0, max_val=1e4),
-=======
-                latex=self.pr_func_doc,
-            ),
-            "cell_current": dc_cp(min_val=0, max_val=1e5),
->>>>>>> 2c744acd
             "cell_voltage": dc_cp(min_val=0, max_val=3),
             "cell_surface": dc_cp(min_val=0, max_val=1e5),
         }
