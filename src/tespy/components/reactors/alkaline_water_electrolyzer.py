import numpy as np
from tespy.components.component import Component
from tespy.tools import ComponentProperties as dc_cp

from scipy.constants import e, Avogadro, R
from tespy.tools.global_vars import molar_masses


class AlkalineWaterElectrolyzer(Component):
    """
    This is a component for the alkaline electrolysis of water.

    From this part, it should be clear for the user, which parameters are available, which mandatory equations
    are applied and which optional equations can be applied using the
    component parameters.
    """

    @staticmethod
    def component(self):
        return "alkaline water electrolyzer"

    def get_variables(self):
        return {
            "pr": dc_cp(
                min_val=1e-4,
                max_val=1,
                num_eq=2,
                deriv=self.pr_deriv,
                func=self.pr_func,
                func_params={"pr": "pr"},
                latex=self.pr_func_doc,
<<<<<<< HEAD
            )
=======
            ),
            "cell_current": dc_cp(min_val=0, max_val=1e4),
            "cell_voltage": dc_cp(min_val=0, max_val=3),
>>>>>>> 99e66d72
        }

    def get_mandatory_constraints(self):
        return {
            "mass_flow_constraints": {
                "func": self.mass_flow_func,
                "deriv": self.mass_flow_deriv,
                "constant_deriv": True,
                "latex": self.mass_flow_func_doc,
                "num_eq": 2,
            },
            "fluid_constraints": {
                "func": self.fluid_func,
<<<<<<< HEAD
                "deriv": self.fluid_deriv,
=======
                "deriv": self.fluid_deriv_simple,
>>>>>>> 99e66d72
                "constant_deriv": True,
                "latex": self.fluid_func_doc,
                "num_eq": 2*self.num_nw_fluids,
            },
            "enthalpy_equality_constraints": {
                "func": self.enthalpy_equality_func,
                "deriv": self.enthalpy_equality_deriv,
                "constant_deriv": True,
                "latex": self.enthalpy_equality_func_doc,
                "num_eq": 2,
            },
        }

    def inlets(self):
        return ["in1", "in2"]

    def outlets(self):
        return ["out1", "out2"]

    def enthalpy_equality_func(self):
        r"""
        Equation for enthalpy equality.

        Returns
        -------
        residual : list
            Residual values of equations.

            .. math::

                0 = h_{in,i} - h_{out,i} \;\forall i\in\text{inlets}
        """
        #flow = self.outl[0].get_flow()
        #T = fp.T_mix_ph(flow, T0=273.15 + 25)

        fluid_mass = self.alkaline_electrolysis()
        residual = []

        # equation 1
        residual += [self.inl[0].h.val_SI - self.outl[0].h.val_SI + (fluid_mass['energy_losses']/2)/self.outl[0].m.val_SI]
        # equation 2
        residual += [self.inl[1].h.val_SI - self.outl[1].h.val_SI + (fluid_mass['energy_losses']/2)/self.outl[1].m.val_SI]
        #residual += [fp.h_mix_pT(flow, T) - self.outl[1].h.val_SI]

        return residual

    def enthalpy_equality_func_doc(self, label):
        r"""
        Equation for enthalpy equality.

        Parameters
        ----------
        label : str
            Label for equation.

        Returns
        -------
        latex : str
            LaTeX code of equations applied.
        """
        indices = list(range(1, self.num_i + 1))
        if len(indices) > 1:
            indices = ', '.join(str(idx) for idx in indices)
        else:
            indices = str(indices[0])
        latex = (
            r'0=h_{\mathrm{in,}i}-h_{\mathrm{out,}i}'
            r'\; \forall i \in [' + indices + r']')
        return generate_latex_eq(self, latex, label)

    def enthalpy_equality_deriv(self):
        r"""
        Calculate partial derivatives for all mass flow balance equations.

        Returns
        -------
        deriv : ndarray
            Matrix with partial derivatives for the mass flow balance
            equations.
        """
        deriv = np.zeros((
            self.num_o,
            self.num_i + self.num_o + self.num_vars,
            self.num_nw_vars))

        # equation 1
        deriv[0, 0, 2] = 1
        deriv[0, 1, 2] = 0
        deriv[0, 2, 2] = -1
        deriv[0, 3, 2] = 0
        # equation 2
        deriv[1, 1, 2] = 0
        deriv[1, 1, 2] = 1
        deriv[1, 2, 2] = 0
        deriv[1, 3, 2] = -1

        return deriv

    def fluid_func(self):
        r"""
        Calculate the vector of residual values for fluid balance equations.

        Returns
        -------
        residual : list
            Vector of residual values for component's fluid balance.

            .. math::

                0 = x_{fl,in,i} - x_{fl,out,i} \; \forall fl \in
                \text{network fluids,} \; \forall i \in \text{inlets}
        """

        fluid_mass = self.alkaline_electrolysis()

        residual = []

        # equation 1
        residual += [self.inl[0].fluid.val['H2'] + (fluid_mass["synthesized_H2_mass_cathode"]
                      / self.outl[0].m.val_SI) - self.outl[0].fluid.val['H2']]
        # equation 2
        residual += [self.inl[1].fluid.val['H2'] - self.outl[1].fluid.val['H2']]

        # equation 3
        residual += [((self.inl[0].fluid.val['H2O'] * self.inl[0].m.val_SI - fluid_mass["electrolyzed_H2O_mass_cathode"])
                       / self.outl[0].m.val_SI) - self.outl[0].fluid.val['H2O']]
        # equation 4
        residual += [((self.inl[1].fluid.val['H2O'] * self.inl[1].m.val_SI + fluid_mass["synthesized_H2O_mass_anode"])
                      / self.outl[1].m.val_SI) - self.outl[1].fluid.val['H2O']]

        # equation 5
        residual += [((self.inl[0].fluid.val['KOH'] * self.inl[0].m.val_SI)
                     / self.outl[0].m.val_SI) - self.outl[0].fluid.val['KOH']]
        # equation 6
        residual += [((self.inl[1].fluid.val['KOH'] * self.inl[1].m.val_SI)
                     / self.outl[1].m.val_SI) - self.outl[1].fluid.val['KOH']]

        # equation 7
        residual += [self.inl[0].fluid.val['O2'] - self.outl[0].fluid.val['O2']]
        # equation 8
        residual += [self.inl[1].fluid.val['O2'] + (fluid_mass["synthesized_O2_mass_anode"]
                      / self.outl[1].m.val_SI) - self.outl[1].fluid.val['O2']]

        return residual

    def fluid_func_doc(self, label):
        r"""
        Get fluid balance equations in LaTeX format.

        Parameters
        ----------
        label : str
            Label for equation.

        Returns
        -------
        latex : str
            LaTeX code of equations applied.
        """
        indices = list(range(1, self.num_i + 1))
        if len(indices) > 1:
            indices = ", ".join(str(idx) for idx in indices)
        else:
            indices = str(indices[0])
        latex = (
            r"0=x_{fl\mathrm{,in,}i}-x_{fl\mathrm{,out,}i}\;"
            r"\forall fl \in\text{network fluids,}"
            r"\; \forall i \in [" + indices + r"]"
        )
        return generate_latex_eq(self, latex, label)

    def fluid_deriv(self):
        r"""
        Calculate partial derivatives for all fluid balance equations.
        Returns
        -------
        deriv : ndarray
            Matrix with partial derivatives for the fluid equations.
        """
        deriv = np.zeros(
            (
                self.fluid_constraints["num_eq"],
                self.num_i + self.num_o,
                self.num_nw_vars,
            )
        )

        # equation 1
<<<<<<< HEAD
        deriv[0, 0, 3] = 0
        deriv[0, 2, 3] = -1
        # equation 2
        deriv[1, 1, 3] = 1
        deriv[1, 3, 3] = -1

        # equation 3
        deriv[2, 0, 4] = 1
        deriv[2, 2, 4] = -1
        # equation 4
        deriv[3, 1, 4] = 1
        deriv[3, 3, 4] = -1

        # equation 5
        deriv[4, 0, 5] = 1
        deriv[4, 2, 5] = -1
        # equation 6
        deriv[5, 1, 5] = 1
        deriv[5, 3, 5] = -1

        # equation 7
        deriv[6, 0, 6] = 1
        deriv[6, 2, 6] = -1
        # equation 8
        deriv[7, 1, 6] = 0
=======
        # if not increment_filter[0, 0]:
        #     self.jacobian[k, 0, 0] = 0
        # if not increment_filter[2, 0]:
        #     self.jacobian[k, 2, 0] = - fluid_mass["synthesized_H2_mass_cathode"] / self.outl[0].m.val_SI**2
        if not increment_filter[0, 3]:
            self.jacobian[k, 0, 3] = 1
        if not increment_filter[2, 3]:
            self.jacobian[k, 2, 3] = -1
        # equation 2
        # if not increment_filter[1, 0]:
        #     self.jacobian[k+1, 1, 0] = 0
        # if not increment_filter[3, 0]:
        #     self.jacobian[k+1, 3, 0] = 0
        if not increment_filter[1, 3]:
            self.jacobian[k+1, 1, 3] = 1
        if not increment_filter[3, 3]:
            self.jacobian[k+1, 3, 3] = -1

        # equation 3
        # if not increment_filter[0, 0]:
        #     self.jacobian[k+2, 0, 0] = self.inl[0].fluid.val['H2O']
        # if not increment_filter[2, 0]:
        #     self.jacobian[k+2, 2, 0] = - self.inl[0].fluid.val['H2O'] * self.inl[0].m.val_SI / self.outl[0].m.val_SI**2
        if not increment_filter[0, 4]:
            self.jacobian[k+2, 0, 4] = self.inl[0].m.val_SI/self.outl[0].m.val_SI
        if not increment_filter[2, 4]:
            self.jacobian[k+2, 2, 4] = -1
        # equation 4
        # if not increment_filter[1, 0]:
        #     self.jacobian[k+3, 1, 0] = self.inl[1].fluid.val['H2O']
        # if not increment_filter[3, 0]:
        #     self.jacobian[k+3, 3, 0] = - self.inl[1].fluid.val['H2O'] * self.inl[1].m.val_SI / self.outl[1].m.val_SI**2
        if not increment_filter[1, 4]:
            self.jacobian[k+3, 1, 4] = self.inl[1].m.val_SI/self.outl[1].m.val_SI
        if not increment_filter[3, 4]:
            self.jacobian[k+3, 3, 4] = -1

        # equation 5
        # if not increment_filter[0, 0]:
        #     self.jacobian[k+4, 0, 0] = self.inl[0].fluid.val['KOH']
        # if not increment_filter[2, 0]:
        #     self.jacobian[k+4, 2, 0] = - self.inl[0].fluid.val['KOH'] * self.inl[0].m.val_SI / self.outl[0].m.val_SI**2
        if not increment_filter[0, 5]:
            self.jacobian[k+4, 0, 5] = self.inl[0].m.val_SI/self.outl[0].m.val_SI
        if not increment_filter[2, 5]:
            self.jacobian[k+4, 2, 5] = -1
        # equation 6
        # if not increment_filter[1, 0]:
        #     self.jacobian[k+5, 1, 0] = self.inl[1].fluid.val['KOH']
        # if not increment_filter[3, 0]:
        #     self.jacobian[k+5, 3, 0] = - self.inl[1].fluid.val['KOH'] * self.inl[1].m.val_SI / self.outl[1].m.val_SI**2
        if not increment_filter[1, 5]:
            self.jacobian[k+5, 1, 5] = self.inl[1].m.val_SI/self.outl[1].m.val_SI
        if not increment_filter[3, 5]:
            self.jacobian[k+5, 3, 5] = -1

        # equation 7
        # if not increment_filter[0, 0]:
        #     self.jacobian[k+6, 0, 0] = 0
        # if not increment_filter[2, 0]:
        #     self.jacobian[k+6, 2, 0] = 0
        if not increment_filter[0, 6]:
            self.jacobian[k+6, 0, 6] = 1
        if not increment_filter[2, 6]:
            self.jacobian[k+6, 2, 6] = -1
        # equation 8
        # if not increment_filter[1, 0]:
        #     self.jacobian[k+7, 1, 0] = 0
        # if not increment_filter[3, 0]:
        #     self.jacobian[k+7, 3, 0] = - fluid_mass["synthesized_O2_mass_anode"] / self.outl[1].m.val_SI**2
        if not increment_filter[1, 6]:
            self.jacobian[k+7, 1, 6] = 1
        if not increment_filter[3, 6]:
            self.jacobian[k+7, 3, 6] = -1

    def fluid_deriv_numeric(self, increment_filter, k):
        r"""
        Calculate partial derivatives for all fluid balance equations.

        Returns
        -------
        deriv : ndarray
            Matrix with partial derivatives for the fluid equations.
        """
        func = self.fluid_func
        fluid_mass = self.alkaline_electrolysis()

        # increment_filter[connection, variable]:
        # jacobian[k-th equation, connection, variable]
        # equation 1
        if not increment_filter[0, 0]:
            self.jacobian[k, 0, 0] = 0
        if not increment_filter[2, 0]:
            self.jacobian[k, 2, 0] = self.numeric_deriv(func, 'm', 2)
        if not increment_filter[0, 3]:
            self.jacobian[k, 0, 3] = self.numeric_deriv(func, 'H2', 2)
        if not increment_filter[2, 3]:
            self.jacobian[k, 2, 3] = self.numeric_deriv(func, 'H2', 2)
        # equation 2
        if not increment_filter[1, 0]:
            self.jacobian[k+1, 1, 0] = 0
        if not increment_filter[3, 0]:
            self.jacobian[k+1, 3, 0] = 0
        if not increment_filter[1, 3]:
            self.jacobian[k+1, 1, 3] = self.numeric_deriv(func, 'H2', 1)
        if not increment_filter[3, 3]:
            self.jacobian[k+1, 3, 3] = self.numeric_deriv(func, 'H2', 3)

        # equation 3
        if not increment_filter[0, 0]:
            self.jacobian[k+2, 0, 0] = self.numeric_deriv(func, 'm', 0)
        if not increment_filter[2, 0]:
            self.jacobian[k+2, 2, 0] = self.numeric_deriv(func, 'm', 2)
        if not increment_filter[0, 4]:
            self.jacobian[k+2, 0, 4] = self.numeric_deriv(func, 'H2O', 0)
        if not increment_filter[2, 4]:
            self.jacobian[k+2, 2, 4] = self.numeric_deriv(func, 'H2O', 2)
        # equation 4
        if not increment_filter[1, 0]:
            self.jacobian[k+3, 1, 0] = self.numeric_deriv(func, 'm', 1)
        if not increment_filter[3, 0]:
            self.jacobian[k+3, 3, 0] = self.numeric_deriv(func, 'm', 3)
        if not increment_filter[1, 4]:
            self.jacobian[k+3, 1, 4] = self.numeric_deriv(func, 'H2O', 1)
        if not increment_filter[3, 4]:
            self.jacobian[k+3, 3, 4] = self.numeric_deriv(func, 'H2O', 3)

        # equation 5
        if not increment_filter[0, 0]:
            self.jacobian[k+4, 0, 0] = self.numeric_deriv(func, 'm', 0)
        if not increment_filter[2, 0]:
            self.jacobian[k+4, 2, 0] = self.numeric_deriv(func, 'm', 2)
        if not increment_filter[0, 5]:
            self.jacobian[k+4, 0, 5] = self.numeric_deriv(func, 'KOH', 0)
        if not increment_filter[2, 5]:
            self.jacobian[k+4, 2, 5] = self.numeric_deriv(func, 'KOH', 2)
        # equation 6
        if not increment_filter[1, 0]:
            self.jacobian[k+5, 1, 0] = self.numeric_deriv(func, 'm', 1)
        if not increment_filter[3, 0]:
            self.jacobian[k+5, 3, 0] = self.numeric_deriv(func, 'm', 3)
        if not increment_filter[1, 5]:
            self.jacobian[k+5, 1, 5] = self.numeric_deriv(func, 'KOH', 1)
        if not increment_filter[3, 5]:
            self.jacobian[k+5, 3, 5] = -self.numeric_deriv(func, 'KOH', 3)

        # equation 7
        if not increment_filter[0, 0]:
            self.jacobian[k+6, 0, 0] = 0
        if not increment_filter[2, 0]:
            self.jacobian[k+6, 2, 0] = 0
        if not increment_filter[0, 6]:
            self.jacobian[k+6, 0, 6] = self.numeric_deriv(func, 'O2', 0)
        if not increment_filter[2, 6]:
            self.jacobian[k+6, 2, 6] = self.numeric_deriv(func, 'O2', 2)
        # equation 8
        if not increment_filter[1, 0]:
            self.jacobian[k+7, 1, 0] = 0
        if not increment_filter[3, 0]:
            self.jacobian[k+7, 3, 0] = self.numeric_deriv(func, 'm', 3)
        if not increment_filter[1, 6]:
            self.jacobian[k+7, 1, 6] = self.numeric_deriv(func, 'O2', 3)
        if not increment_filter[3, 6]:
            self.jacobian[k+7, 3, 6] = self.numeric_deriv(func, 'O2', 3)

    def fluid_deriv_simple(self):
        r"""
        Calculate partial derivatives for all fluid balance equations.
        Returns
        -------
        deriv : ndarray
            Matrix with partial derivatives for the fluid equations.
        """
        deriv = np.zeros(
            (
                self.fluid_constraints["num_eq"],
                self.num_i + self.num_o,
                self.num_nw_vars,
            )
        )

        # equation 1
        deriv[0, 0, 3] = 1
        deriv[0, 2, 3] = -1
        # equation 2
        deriv[1, 1, 3] = 1
        deriv[1, 3, 3] = -1

        # equation 3
        deriv[2, 0, 4] = 1
        deriv[2, 2, 4] = -1
        # equation 4
        deriv[3, 1, 4] = 1
        deriv[3, 3, 4] = -1

        # equation 5
        deriv[4, 0, 5] = 1
        deriv[4, 2, 5] = -1
        # equation 6
        deriv[5, 1, 5] = 1
        deriv[5, 3, 5] = -1

        # equation 7
        deriv[6, 0, 6] = 1
        deriv[6, 2, 6] = -1
        # equation 8
        deriv[7, 1, 6] = 1
>>>>>>> 99e66d72
        deriv[7, 3, 6] = -1

        return deriv

    def mass_flow_func(self):
        r"""
        Calculate the residual value for mass flow balance equation.

        Returns
        -------
        residual : list
            Vector with residual value for component's mass flow balance.

            .. math::

                0 = \dot{m}_{in,i} -\dot{m}_{out,i} \;\forall i\in\text{inlets}
        """

        fluid_mass = self.alkaline_electrolysis()

        residual = []

        # equation 1
        residual += [self.inl[0].m.val_SI - self.outl[0].m.val_SI - fluid_mass['transferred_OH_mass']]

        # equation 2
        # residual += [fluid_mass['transferred_OH_mass'] - self.outl[1].m.val_SI]
        residual += [self.inl[0].m.val_SI + self.inl[1].m.val_SI - self.outl[0].m.val_SI - self.outl[1].m.val_SI]

        return residual

    def mass_flow_func_doc(self, label):
        r"""
        Get mass flow equations in LaTeX format.

        Parameters
        ----------
        label : str
            Label for equation.

        Returns
        -------
        latex : str
            LaTeX code of equations applied.
        """
        indices = list(range(1, self.num_i + 1))
        if len(indices) > 1:
            indices = ', '.join(str(idx) for idx in indices)
        else:
            indices = str(indices[0])
        latex = (
            r'0=\dot{m}_{\mathrm{in,}i}-\dot{m}_{\mathrm{out,}i}'
            r'\; \forall i \in [' + indices + r']')
        return generate_latex_eq(self, latex, label)

    def mass_flow_deriv(self):
        r"""
        Calculate partial derivatives for all mass flow balance equations.

        Returns
        -------
        deriv : ndarray
            Matrix with partial derivatives for the mass flow balance
            equations.
        """
        deriv = np.zeros((
            self.num_o,
            self.num_i + self.num_o + self.num_vars,
            self.num_nw_vars))

        # mass equation 1
        deriv[0, 0, 0] = 1
        deriv[0, 2, 0] = -1

        # mass equation 2
        deriv[1, 0, 0] = 1
        deriv[1, 1, 0] = 1
        deriv[1, 2, 0] = -1
        deriv[1, 3, 0] = -1

        return deriv

    def pr_func(self, pr='', inconn=0, outconn=0):
        r"""
        Calculate residual value of pressure ratio function.

        Parameters
        ----------
        pr : str
            Component parameter to evaluate the pr_func on, e.g.
            :code:`pr1`.

        inconn : int
            Connection index of inlet.

        outconn : int
            Connection index of outlet.

        Returns
        -------
        residual : float
            Residual value of function.

            .. math::

                0 = p_{in} \cdot pr - p_{out}
        """
        pr = self.get_attr(pr)

        residual = []
        # equation 1
        residual += [self.inl[0].p.val_SI * pr.val - self.outl[0].p.val_SI]

        # equation 2
        residual += [self.inl[1].p.val_SI * pr.val - self.outl[1].p.val_SI]

        return residual

    def pr_func_doc(self, label, pr='', inconn=0, outconn=0):
        r"""
        Calculate residual value of pressure ratio function.

        Parameters
        ----------
        pr : str
            Component parameter to evaluate the pr_func on, e.g.
            :code:`pr1`.

        inconn : int
            Connection index of inlet.

        outconn : int
            Connection index of outlet.

        Returns
        -------
        residual : float
            Residual value of function.
        """
        latex = (
            r'0=p_\mathrm{in,' + str(inconn + 1) + r'}\cdot ' + pr +
            r' - p_\mathrm{out,' + str(outconn + 1) + r'}'
        )
        return generate_latex_eq(self, latex, label)

    def pr_deriv(self, increment_filter, k, pr='', inconn=0, outconn=0):
        r"""
        Calculate residual value of pressure ratio function.

        Parameters
        ----------
        increment_filter : ndarray
            Matrix for filtering non-changing variables.

        k : int
            Position of equation in Jacobian matrix.

        pr : str
            Component parameter to evaluate the pr_func on, e.g.
            :code:`pr1`.

        inconn : int
            Connection index of inlet.

        outconn : int
            Connection index of outlet.
        """
        pr = self.get_attr(pr)

        # equation 1
        self.jacobian[k, 0, 1] = pr.val
        self.jacobian[k, 2, 1] = -1

        # equation 2
        self.jacobian[k+1, 1, 1] = pr.val
        self.jacobian[k+1, 3, 1] = -1


        if pr.is_var:
            pos = self.num_i + self.num_o + pr.var_pos
            self.jacobian[k, pos, 0] = self.inl[inconn].p.val_SI

    def propagate_fluid_to_source(self, outconn, start):
        r"""
        Propagate the fluids towards connection's source in recursion.

        Parameters
        ----------
        outconn : tespy.connections.connection.Connection
            Connection to initialise.

        start : tespy.components.component.Component
            This component is the fluid propagation starting point.
            The starting component is saved to prevent infinite looping.
        """

        return  # added

        conn_idx = self.outl.index(outconn)
        inconn = self.inl[conn_idx]

        for fluid, x in outconn.fluid.val.items():
            if (inconn.fluid.val_set[fluid] is False and
                    inconn.good_starting_values is False):
                inconn.fluid.val[fluid] = x

        inconn.source.propagate_fluid_to_source(inconn, start)

    def alkaline_electrolysis(self):
        """constants"""
        faraday_constant = e * Avogadro  # [C/mol]
        universal_gas_constant = R  # [J/(mol*K)]
        standard_pressure = 101325  # [Pa]
        standard_temperature = 273.15  # [K]

        """initial system state"""
        number_of_cells = 1
        temperature = 65  # [degC]
        pressure = 16  # [bar]
        mass_concentration_KOH = 0.3
        volume_flow_cathode = 0.3  # 3.0229952 * (number_of_cells / 80)  # [m^3/hr]
        volume_flow_anode = 0.3  # 3.2755530 * (number_of_cells / 80)  # [m^3/hr]

<<<<<<< HEAD
        stack_voltage = number_of_cells * 1.8  # [V]
        stack_current_density = 0  # [A/cm^2]
=======
        stack_voltage = number_of_cells * self.cell_voltage.val  # [V]
        stack_current_density = 0.6  # [A/cm^2]
>>>>>>> 99e66d72
        active_cell_surface = 2710  # [cm^2]
        faraday_efficiency = 1  # 0.953
        stack_current = (
            stack_current_density
            * active_cell_surface
            * number_of_cells
            * faraday_efficiency
        )  # [A]

        stack_current = self.cell_current.val

        """electrochemistry"""
        # molar mass in [kg/mol]
        molar_mass_H2O = molar_masses["H2O"]
        molar_mass_H2 = molar_masses["H2"]
        molar_mass_O2 = molar_masses["O2"]
        molar_mass_OH = (molar_mass_H2 + molar_mass_O2) / 2

        # current in [A]
        # current_density = 0.5  # 0.6  # [A/cm^2]
        # active_cell_surface = 2700  # [cm^2]
        # faraday_efficiency = 1  # 0.953
        # current = (
        #     current_density * active_cell_surface * number_of_cells * faraday_efficiency
        # )

        # hour in seconds (hence flow rate per hour)
        electrolysis_time = 1

        # valency of an atom is the measure of its combining capacity with other atoms
        valency_H = 1
        valency_O = 2

        # stoichiometric reaction equation
        # cathode:   4*H2O +4e- --> 2*H2 + 4*OH-
        # anode:     4*OH- --> O2 + 2*H2O + 4*e-
        # total:     2*H2O --> 2*H2 + O2

        # faraday's law
        #  n = I * t / (z * F)

        synthesized_H2_mol_cathode = (
            stack_current * electrolysis_time / (2 * valency_H * faraday_constant)
        )

        synthesized_H2_mass_cathode = molar_mass_H2 * synthesized_H2_mol_cathode

        electrolyzed_H2O_mass_cathode = molar_mass_H2O * 2 * synthesized_H2_mol_cathode

        transferred_OH_mass = molar_mass_OH * 2 * synthesized_H2_mol_cathode

        synthesized_O2_mass_anode = molar_mass_O2 * 0.5 * synthesized_H2_mol_cathode

        synthesized_H2O_mass_anode = molar_mass_H2O * synthesized_H2_mol_cathode

        """energy balance"""
        power_input = stack_current * stack_voltage  # [W]
        effective_power_input = (power_input * faraday_efficiency) / 1000  # [kW]
        effective_energy_input = effective_power_input * electrolysis_time  # [kJ]
        enthalpy_of_reaction = 285.900  # [kJ/mol]
        electrolysis_energy = enthalpy_of_reaction * synthesized_H2_mol_cathode  # [kJ]

        energy_losses = (effective_energy_input - electrolysis_energy)*1000 #[J]

        return {
            "synthesized_H2_mol_cathode": synthesized_H2_mol_cathode,
            "synthesized_H2_mass_cathode": synthesized_H2_mass_cathode,
            "electrolyzed_H2O_mass_cathode": electrolyzed_H2O_mass_cathode,
            "transferred_OH_mass": transferred_OH_mass,
            "synthesized_O2_mass_anode": synthesized_O2_mass_anode,
            "synthesized_H2O_mass_anode": synthesized_H2O_mass_anode,
            "energy_losses": energy_losses,

        }<|MERGE_RESOLUTION|>--- conflicted
+++ resolved
@@ -28,14 +28,9 @@
                 deriv=self.pr_deriv,
                 func=self.pr_func,
                 func_params={"pr": "pr"},
-                latex=self.pr_func_doc,
-<<<<<<< HEAD
-            )
-=======
-            ),
+                latex=self.pr_func_doc),
             "cell_current": dc_cp(min_val=0, max_val=1e4),
             "cell_voltage": dc_cp(min_val=0, max_val=3),
->>>>>>> 99e66d72
         }
 
     def get_mandatory_constraints(self):
@@ -49,11 +44,7 @@
             },
             "fluid_constraints": {
                 "func": self.fluid_func,
-<<<<<<< HEAD
-                "deriv": self.fluid_deriv,
-=======
                 "deriv": self.fluid_deriv_simple,
->>>>>>> 99e66d72
                 "constant_deriv": True,
                 "latex": self.fluid_func_doc,
                 "num_eq": 2*self.num_nw_fluids,
@@ -225,7 +216,7 @@
         )
         return generate_latex_eq(self, latex, label)
 
-    def fluid_deriv(self):
+    def fluid_deriv(self, increment_filter, k):
         r"""
         Calculate partial derivatives for all fluid balance equations.
         Returns
@@ -242,33 +233,6 @@
         )
 
         # equation 1
-<<<<<<< HEAD
-        deriv[0, 0, 3] = 0
-        deriv[0, 2, 3] = -1
-        # equation 2
-        deriv[1, 1, 3] = 1
-        deriv[1, 3, 3] = -1
-
-        # equation 3
-        deriv[2, 0, 4] = 1
-        deriv[2, 2, 4] = -1
-        # equation 4
-        deriv[3, 1, 4] = 1
-        deriv[3, 3, 4] = -1
-
-        # equation 5
-        deriv[4, 0, 5] = 1
-        deriv[4, 2, 5] = -1
-        # equation 6
-        deriv[5, 1, 5] = 1
-        deriv[5, 3, 5] = -1
-
-        # equation 7
-        deriv[6, 0, 6] = 1
-        deriv[6, 2, 6] = -1
-        # equation 8
-        deriv[7, 1, 6] = 0
-=======
         # if not increment_filter[0, 0]:
         #     self.jacobian[k, 0, 0] = 0
         # if not increment_filter[2, 0]:
@@ -476,7 +440,6 @@
         deriv[6, 2, 6] = -1
         # equation 8
         deriv[7, 1, 6] = 1
->>>>>>> 99e66d72
         deriv[7, 3, 6] = -1
 
         return deriv
@@ -700,13 +663,9 @@
         volume_flow_cathode = 0.3  # 3.0229952 * (number_of_cells / 80)  # [m^3/hr]
         volume_flow_anode = 0.3  # 3.2755530 * (number_of_cells / 80)  # [m^3/hr]
 
-<<<<<<< HEAD
-        stack_voltage = number_of_cells * 1.8  # [V]
-        stack_current_density = 0  # [A/cm^2]
-=======
+
         stack_voltage = number_of_cells * self.cell_voltage.val  # [V]
         stack_current_density = 0.6  # [A/cm^2]
->>>>>>> 99e66d72
         active_cell_surface = 2710  # [cm^2]
         faraday_efficiency = 1  # 0.953
         stack_current = (
